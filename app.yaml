<<<<<<< HEAD
application: chromiumcodereview
version: 3
=======
application: codereview
version: 10
>>>>>>> bdb7ce2e
runtime: python
api_version: 1

default_expiration: 7d  # This is good for images, which never change

handlers:

- url: /remote_api
  script: $PYTHON_LIB/google/appengine/ext/remote_api/handler.py
  login: admin
  
- url: /(robots.txt|favicon.ico)
  static_files: static/\1
  upload: static/(robots.txt|favicon.ico)

- url: /google7db36eb2cc527940.html
  static_files: static/robots.txt
  upload: static/robots.txt

- url: /static/(script.js|styles.css|upload.py)
  static_files: static/\1
  upload: static/(script.js|styles.css|upload.py)
  expiration: 1h  # Shorter expiration, these change often

- url: /static
  static_dir: static

<<<<<<< HEAD
# Note that admin doesn't work with dasher accounts (http://b/1407477)
- url: /shell.*
  script: shell.py
  login: admin

=======
- url: /remote_api
  script: $PYTHON_LIB/google/appengine/ext/remote_api/handler.py
  login: admin

- url: /stats.*
  script: appstats/ui.py

>>>>>>> bdb7ce2e
- url: .*
  script: main.py

inbound_services:
- xmpp_message
- mail<|MERGE_RESOLUTION|>--- conflicted
+++ resolved
@@ -1,10 +1,5 @@
-<<<<<<< HEAD
 application: chromiumcodereview
 version: 3
-=======
-application: codereview
-version: 10
->>>>>>> bdb7ce2e
 runtime: python
 api_version: 1
 
@@ -32,13 +27,6 @@
 - url: /static
   static_dir: static
 
-<<<<<<< HEAD
-# Note that admin doesn't work with dasher accounts (http://b/1407477)
-- url: /shell.*
-  script: shell.py
-  login: admin
-
-=======
 - url: /remote_api
   script: $PYTHON_LIB/google/appengine/ext/remote_api/handler.py
   login: admin
@@ -46,7 +34,6 @@
 - url: /stats.*
   script: appstats/ui.py
 
->>>>>>> bdb7ce2e
 - url: .*
   script: main.py
 
