--- conflicted
+++ resolved
@@ -1,10 +1,5 @@
-<<<<<<< HEAD
 application: chromiumcodereview
 version: 4
-=======
-application: codereview
-version: 46
->>>>>>> 08d45406
 runtime: python
 api_version: 1
 
