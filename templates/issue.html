--- conflicted
+++ resolved
@@ -184,8 +184,7 @@
       <input type="hidden" name="message_only" value="1" />
       <input type="submit" value="Send Message" />
       <input type="button" value="Discard" name="discard" />
-<<<<<<< HEAD
-      <input type="checkbox" name="send_mail" value="1" 
+      <input type="checkbox" name="send_mail" value="1"
         id="message-reply-send-mail" checked="checked" />
       <label for="message-reply-send-mail">Send mail to reviewers</label>
       <input type="hidden" name="add_as_reviewer" value="0" />
@@ -193,11 +192,6 @@
         id="message-reply-add-as-reviewer" />
         <label for="message-reply-add-as-reviewer">
           Add yourself as a reviewer</label>
-=======
-      <input type="checkbox" name="send_mail" value="1"
-             id="message-reply-send-mail" checked="checked" />
-      <label>Send mail to reviewers</label>
->>>>>>> 6175ac07
     </form>
   </div>
   <a id="resizer" class="resizer" style="display:none;cursor:pointer">
