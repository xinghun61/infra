--- conflicted
+++ resolved
@@ -40,11 +40,10 @@
   <tr>
     <td></td>
     <td>
-<<<<<<< HEAD
       <table style="width:100%">
         <tr>
           <td>
-            <input type="submit" value="Publish All My Drafts" />
+            <input type="submit" value="Publish all my drafts" />
             {%if draft_message%}
             <input type="button" onclick="return discard(this);"
                   value="Discard Message" />
@@ -65,14 +64,6 @@
         </tr>
       </table>
     </td>
-=======
-      <input type="submit" value="Publish all my drafts" />
-      {%if draft_message%}
-      <input type="button" onclick="return discard(this);"
-	     value="Discard Message" />
-      {%endif%}
-     </td>
->>>>>>> b20fd4cc
   </tr>
   </table>
   </form>
