# Copyright 2008 Google Inc.
#
# Licensed under the Apache License, Version 2.0 (the "License");
# you may not use this file except in compliance with the License.
# You may obtain a copy of the License at
#
#     http://www.apache.org/licenses/LICENSE-2.0
#
# Unless required by applicable law or agreed to in writing, software
# distributed under the License is distributed on an "AS IS" BASIS,
# WITHOUT WARRANTIES OR CONDITIONS OF ANY KIND, either express or implied.
# See the License for the specific language governing permissions and
# limitations under the License.

"""App Engine data model (schema) definition for Rietveld."""

import calendar
import datetime
import itertools
import json
import logging
import md5
import os
import re
import sys
import time

from google.appengine.api import memcache
from google.appengine.api import urlfetch
from google.appengine.api.users import User
from google.appengine.ext import db
from google.appengine.ext import ndb

from django.conf import settings

from codereview import auth_utils
from codereview import exceptions
from codereview import invert_patches
from codereview import patching
from codereview import utils
from codereview.exceptions import FetchError


CONTEXT_CHOICES = (3, 10, 25, 50, 75, 100)


def is_privileged_user(user):
  """Returns True if user is permitted special access rights."""
  if not user:
    return False
  email = user.email().lower()
  return email.endswith(('@chromium.org', '@google.com'))


### Issues, PatchSets, Patches, Contents, Comments, Messages ###

class Issue(ndb.Model):
  """The major top-level entity.

  It has one or more PatchSets as its descendants.
  """

  subject = ndb.StringProperty(required=True)
  description = ndb.TextProperty()
  project = ndb.StringProperty()
  #: in Subversion - repository path (URL) for files in patch set
  base = ndb.StringProperty()
  repo_guid = ndb.StringProperty()
  owner = auth_utils.AnyAuthUserProperty(auto_current_user_add=True,
                                         required=True)
  created = ndb.DateTimeProperty(auto_now_add=True)
  modified = ndb.DateTimeProperty(auto_now=True)
  reviewers = ndb.StringProperty(repeated=True)
  cc = ndb.StringProperty(repeated=True)
  closed = ndb.BooleanProperty(default=False)
  private = ndb.BooleanProperty(default=False)
  n_comments = ndb.IntegerProperty()
  commit = ndb.BooleanProperty(default=False)

  # NOTE: Use num_messages instead of using n_messages_sent directly.
  n_messages_sent = ndb.IntegerProperty()

  # List of emails that this issue has updates for.
  updates_for = ndb.StringProperty(repeated=True)

  # JSON: {reviewer_email -> [bool|None]}
  reviewer_approval = ndb.TextProperty()

  # JSON: {reviewer_email -> int}
  draft_count_by_user = ndb.TextProperty()

  _is_starred = None
  _has_updates_for_current_user = None
  _original_subject = None

  @property
  def is_starred(self):
    """Whether the current user has this issue starred."""
    if self._is_starred is not None:
      return self._is_starred
    account = Account.current_user_account
    self._is_starred = account is not None and self.key.id() in account.stars
    return self._is_starred

  def user_can_edit(self, user):
    """Returns True if the given user has permission to edit this issue."""
    return user and (user == self.owner or self.is_collaborator(user) or
                     auth_utils.is_current_user_admin() or
                     is_privileged_user(user))

  @property
  def edit_allowed(self):
    """Whether the current user can edit this issue."""
    return self.user_can_edit(auth_utils.get_current_user())

  def user_can_upload(self, user):
    """Returns True if the user may upload a patchset to this issue.

    This is stricter than user_can_edit because users cannot qualify just based
    on their email address domain."""
    return user and (user == self.owner or self.is_collaborator(user) or
                     auth_utils.is_current_user_admin())

  @property
  def upload_allowed(self):
    """Whether the current user can upload a patchset to this issue."""
    return self.user_can_upload(auth_utils.get_current_user())

  def user_can_view(self, user):
    """Returns True if the given user has permission to view this issue."""
    if not self.private:
      return True
    if user is None:
      return False
    email = user.email().lower()
    return (self.user_can_edit(user) or
            email in self.cc or
            email in self.reviewers)

  @property
  def view_allowed(self):
    """Whether the current user can view this issue."""
    return self.user_can_view(auth_utils.get_current_user())

  @property
  def num_messages(self):
    """Get and/or calculate the number of messages sent for this issue."""
    if self.n_messages_sent is None:
      self.calculate_updates_for()
    return self.n_messages_sent

  @num_messages.setter
  def num_messages(self, val):
    """Setter for num_messages."""
    self.n_messages_sent = val

  @property
  def patchsets(self):
    return PatchSet.query(ancestor=self.key).order(Issue.created)

  @property
  def messages(self):
    return Message.query(ancestor=self.key).order(Message.date)

  def update_comment_count(self, n):
    """Increment the n_comments property by n.

    If n_comments in None, compute the count through a query.  (This
    is a transitional strategy while the database contains Issues
    created using a previous version of the schema.)
    """
    if self.n_comments is None:
      self.n_comments = self._get_num_comments()
    self.n_comments += n

  @property
  def num_comments(self):
    """The number of non-draft comments for this issue.

    This is almost an alias for self.n_comments, except that if
    n_comments is None, it is computed through a query, and stored,
    using n_comments as a cache.
    """
    if self.n_comments is None:
      self.n_comments = self._get_num_comments()
    return self.n_comments

  def _get_num_comments(self):
    """Helper to compute the number of comments through a query."""
    return Comment.query(Comment.draft == False, ancestor=self.key).count()

  _num_drafts = None

  def get_num_drafts(self, user):
    """The number of draft comments on this issue for the user.

    The value is expensive to compute, so it is cached.
    """
    if user is None:
      return 0
    assert isinstance(user, User), 'Expected User, got %r instead.' % user
    if self._num_drafts is None:
      if self.draft_count_by_user is None:
        self.calculate_draft_count_by_user()
      else:
        self._num_drafts = json.loads(self.draft_count_by_user)
    return self._num_drafts.get(user.email(), 0)

  def calculate_draft_count_by_user(self):
    """Computes the number of drafts by user and returns the put future.

    Initializes _num_drafts as a side effect.
    """
    self._num_drafts = {}
    query = Comment.query(Comment.draft == True, ancestor=self.key)
    for comment in query:
      cur = self._num_drafts.setdefault(comment.author.email(), 0)
      self._num_drafts[comment.author.email()] = cur + 1
    self.draft_count_by_user = json.dumps(self._num_drafts)

  def collaborator_emails(self):
    """Returns a possibly empty list of emails specified in
    COLLABORATOR= lines.

    Note that one COLLABORATOR= lines is required per address.
    """
    return []  # TODO(jrobbins): add a distinct collaborators field.

  def is_collaborator(self, user):
    """Returns true if the given user is a collaborator on this issue.

    This is determined by checking if the user's email is listed as a
    collaborator email.
    """
    if not user:
      return False
    return user.email() in self.collaborator_emails()

  @property
  def formatted_reviewers(self):
    """Returns a dict from the reviewer to their approval status."""
    if self.reviewer_approval:
      return json.loads(self.reviewer_approval)
    else:
      # Don't have reviewer_approval calculated, so return all reviewers with
      # no approval status.
      return {r: None for r in self.reviewers}

  @property
  def has_updates(self):
    """Returns True if there have been recent updates on this issue for the
    current user.

    If the current user is an owner, this will return True if there are any
    messages after the last message from the owner.
    If the current user is not the owner, this will return True if there has
    been a message from the owner (but not other reviewers) after the
    last message from the current user."""
    if self._has_updates_for_current_user is None:
      user = auth_utils.get_current_user()
      if not user:
        return False
      self._has_updates_for_current_user = (user.email() in self.updates_for)
    return self._has_updates_for_current_user

  def calculate_updates_for(self, *msgs):
    """Recalculates updates_for, reviewer_approval, and draft_count_by_user,
    factoring in msgs which haven't been sent.

    This only updates this Issue object. You'll still need to put() it to
    the data store for it to take effect.
    """
    updates_for_set = set(self.updates_for)
    approval_dict = {r: None for r in self.reviewers}
    self.num_messages = 0
    old_messages = Message.query(Message.draft == False, ancestor=self.key)
    for msg in itertools.chain(old_messages, msgs):
      if self._original_subject is None:
        self._original_subject = msg.subject
      self.num_messages += 1
      if msg.sender == self.owner.email():
        updates_for_set.update(self.reviewers, self.cc,
                               self.collaborator_emails())
      else:
        updates_for_set.add(self.owner.email())
        if msg.approval:
          approval_dict[msg.sender] = True
        elif msg.disapproval:
          approval_dict[msg.sender] = False
      updates_for_set.discard(msg.sender)
      self.modified = msg.date
    self.updates_for = updates_for_set
    self.reviewer_approval = json.dumps(approval_dict)

  def calculate_and_save_updates_if_None(self):
    """If this Issue doesn't have a valid updates_for or n_messages_sent,
    calculate them and save them back to the datastore.

    Returns a future for the put() operation or None if this issue is up to
    date."""
    if self.n_messages_sent is None:
      if self.draft_count_by_user is None:
        self.calculate_draft_count_by_user()
      self.calculate_updates_for()
      try:
        # Don't change self.modified when filling cache values. AFAICT, there's
        # no better way...
        self.__class__.modified.auto_now = False
        return self.put_async()
      finally:
        self.__class__.modified.auto_now = True

<<<<<<< HEAD
=======
  def mail_subject(self):
    if self._original_subject is None:
      self.calculate_updates_for()
    if self._original_subject is not None:
      return self._original_subject
    return '%s (issue %d by %s)' % (self.subject, self.key.id(), self.owner.email())
>>>>>>> 68296f8c

  def get_patchset_info(self, last_attempt, user, patchset_id):
    """Returns a list of patchsets for the issue, and calculates/caches data
    into the |patchset_id|'th one with a variety of non-standard attributes.

    Args:
      last_attempt (bool) - If this is the last attempt we're making at getting
        patchset_info (due to DeadlineExceededErrors), this should be True,
        otherwise False.
      user (User) - The user to include drafts for.
      patchset_id (int) - The ID of the PatchSet to calculated info for.
        If this is None, it defaults to the newest PatchSet for this Issue.
    """
    patchsets = list(self.patchsets)
    try:
      if not patchset_id and patchsets:
        patchset_id = patchsets[-1].key.id()

      if user:
        drafts = list(Comment.query(
            Comment.draft == True, Comment.author == user, ancestor=self.key))
      else:
        drafts = []
      comments = list(Comment.query(Comment.draft == False, ancestor=self.key))
      # TODO(andi) Remove draft_count attribute, we already have _num_drafts
      # and it's additional magic.
      self.draft_count = len(drafts)
      for c in drafts:
        c.ps_key = c.patch.get().patchset
      patchset_id_mapping = {}  # Maps from patchset id to its ordering number.
      for patchset in patchsets:
        patchset_id_mapping[patchset.key.id()] = len(patchset_id_mapping) + 1
        patchset.n_drafts = sum(c.ps_key == patchset.key for c in drafts)
        patchset.patches_cache = None
        patchset.parsed_patches = None
        patchset.total_added = 0
        patchset.total_removed = 0
        if patchset_id == patchset.key.id():
          patchset.patches_cache = list(patchset.patches)
          for patch in patchset.patches_cache:
            pkey = patch.key
            patch._num_comments = sum(c.patch == pkey for c in comments)
            if user:
              patch._num_my_comments = sum(
                  c.patch == pkey and c.author == user
                  for c in comments)
            else:
              patch._num_my_comments = 0
            patch._num_drafts = sum(c.patch == pkey for c in drafts)
            if not patch.delta_calculated:
              if last_attempt:
                # Too many patchsets or files and we're not able to generate the
                # delta links.  Instead of giving a 500, try to render the page
                # without them.
                patch.delta = []
              else:
                # Compare each patch to the same file in earlier patchsets to
                # see if they differ, so that we can generate the delta patch
                # urls.  We do this once and cache it after.  It's specifically
                # not done on upload because we're already doing too much
                # processing there.  NOTE: this function will clear out
                # patchset.data to reduce memory so don't ever call
                # patchset.put() after calling it.
                patch.delta = _calculate_delta(patch, patchset_id, patchsets)
                patch.delta_calculated = True
                # A multi-entity put would be quicker, but it fails when the
                # patches have content that is large.  App Engine throws
                # RequestTooLarge.  This way, although not as efficient, allows
                # multiple refreshes on an issue to get things done, as opposed
                # to an all-or-nothing approach.
                patch.put()
            # Reduce memory usage: if this patchset has lots of added/removed
            # files (i.e. > 100) then we'll get MemoryError when rendering the
            # response.  Each Patch entity is using a lot of memory if the
            # files are large, since it holds the entire contents.  Call
            # num_chunks and num_drafts first though since they depend on text.
            # These are 'active' properties and have side-effects when looked
            # up.
            # pylint: disable=W0104
            patch.num_chunks
            patch.num_drafts
            patch.num_added
            patch.num_removed
            patch.text = None
            patch._lines = None
            patch.parsed_deltas = []
            for delta in patch.delta:
              # If delta is not in patchset_id_mapping, it's because of internal
              # corruption.
              if delta in patchset_id_mapping:
                patch.parsed_deltas.append([patchset_id_mapping[delta], delta])
              else:
                logging.error(
                    'Issue %d: %d is missing from %s',
                    self.key.id(), delta, patchset_id_mapping)
            if not patch.is_binary:
              patchset.total_added += patch.num_added
              patchset.total_removed += patch.num_removed
      return patchsets
    finally:
      # Reduce memory usage (see above comment).
      for patchset in patchsets:
        patchset.parsed_patches = None


def _calculate_delta(patch, patchset_id, patchsets):
  """Calculates which files in earlier patchsets this file differs from.

  Args:
    patch: The file to compare.
    patchset_id: The file's patchset's key id.
    patchsets: A list of existing patchsets.

  Returns:
    A list of patchset ids.
  """
  delta = []
  if patch.no_base_file:
    return delta
  for other in patchsets:
    if patchset_id == other.key.id():
      break
    if not hasattr(other, 'parsed_patches'):
      other.parsed_patches = None  # cache variable for already parsed patches
    if other.data or other.parsed_patches:
      # Loading all the Patch entities in every PatchSet takes too long
      # (DeadLineExceeded) and consumes a lot of memory (MemoryError) so instead
      # just parse the patchset's data.  Note we can only do this if the
      # patchset was small enough to fit in the data property.
      if other.parsed_patches is None:
        # Late-import engine because engine imports modules.
        from codereview import engine

        # PatchSet.data is stored as ndb.Blob (str). Try to convert it
        # to unicode so that Python doesn't need to do this conversion
        # when comparing text and patch.text, which is unicode.
        try:
          other.parsed_patches = engine.SplitPatch(other.data.decode('utf-8'))
        except UnicodeDecodeError:  # Fallback to str - unicode comparison.
          other.parsed_patches = engine.SplitPatch(other.data)
        other.data = None  # Reduce memory usage.
      for filename, text in other.parsed_patches:
        if filename == patch.filename:
          if text != patch.text:
            delta.append(other.key.id())
          break
      else:
        # We could not find the file in the previous patchset. It must
        # be new wrt that patchset.
        delta.append(other.key.id())
    else:
      # other (patchset) is too big to hold all the patches inside itself, so
      # we need to go to the datastore.  Use the index to see if there's a
      # patch against our current file in other.
      query = Patch.query(
          Patch.filename == patch.filename, Patch.patchset == other.key)
      other_patches = query.fetch(100)
      if other_patches and len(other_patches) > 1:
        logging.info("Got %s patches with the same filename for a patchset",
                     len(other_patches))
      for op in other_patches:
        if op.text != patch.text:
          delta.append(other.key.id())
          break
      else:
        # We could not find the file in the previous patchset. It must
        # be new wrt that patchset.
        delta.append(other.key.id())

  return delta


class TryJobResult(ndb.Model):
  """Try jobs are associated to a patchset.

  Multiple try jobs can be associated to a single patchset.
  """
  # The first 6 values come from buildbot/status/results.py, and should remain
  # sync'ed.  The last is used internally to make a try job that should be
  # tried with the commit queue, but has not been sent yet.
  SUCCESS, WARNINGS, FAILURE, SKIPPED, EXCEPTION, RETRY, TRYPENDING = range(7)
  OK = (SUCCESS, WARNINGS, SKIPPED)
  FAIL = (FAILURE, EXCEPTION)
  # Define the priority level of result value when updating it.
  PRIORITIES = (
      (TRYPENDING,),
      (-1, None),
      (RETRY,),
      OK,
      FAIL,
  )

  # Parent is PatchSet
  url = ndb.StringProperty()
  result = ndb.IntegerProperty()
  master = ndb.StringProperty()
  builder = ndb.StringProperty()
  parent_name = ndb.StringProperty()
  slave = ndb.StringProperty()
  buildnumber = ndb.IntegerProperty()
  reason = ndb.StringProperty()
  revision = ndb.StringProperty()
  timestamp = ndb.DateTimeProperty(auto_now_add=True)
  clobber = ndb.BooleanProperty()
  tests = ndb.StringProperty(repeated=True)
  # Should be an entity.
  project = ndb.StringProperty()
  # The user that requested this try job, which may not be the same person
  # that owns the issue.
  requester = ndb.UserProperty(auto_current_user_add=True)

  @property
  def status(self):
    """Returns a string equivalent so it can be used in CSS styles."""
    if self.result in (self.SUCCESS, self.WARNINGS):
      return 'success'
    if self.result == self.SKIPPED:
      return 'skipped'
    elif self.result in self.FAIL:
      return 'failure'
    elif self.result == self.TRYPENDING:
      return 'try-pending'
    else:
      return 'pending'

  @classmethod
  def result_priority(cls, result):
    """The higher the more important."""
    for index, possible_values in enumerate(cls.PRIORITIES):
      if result in possible_values:
        return index
    return None


class PatchSet(ndb.Model):
  """A set of patchset uploaded together.

  This is a descendant of an Issue and has Patches as descendants.
  """

  issue = ndb.KeyProperty(Issue)  # == parent
  message = ndb.StringProperty()
  data = ndb.BlobProperty()
  url = ndb.StringProperty()
  created = ndb.DateTimeProperty(auto_now_add=True)
  modified = ndb.DateTimeProperty(auto_now=True)
  n_comments = ndb.IntegerProperty(default=0)
  # TODO(maruel): Deprecated, remove once the live instance has all its data
  # converted to TryJobResult instances.
  build_results = ndb.StringProperty(repeated=True)

  @property
  def patches(self):
    def reading_order(patch):
      """Sort patches by filename, except .h files before .c files."""
      base, ext = os.path.splitext(patch.filename)
      return (base, ext not in ('.h', '.hxx', '.hpp'), ext)

    patch_list = list(Patch.query(ancestor=self.key))
    return sorted(patch_list, key=reading_order)

  def update_comment_count(self, n):
    """Increment the n_comments property by n."""
    self.n_comments = self.num_comments + n

  @property
  def num_comments(self):
    """The number of non-draft comments for this issue.

    This is almost an alias for self.n_comments, except that if
    n_comments is None, 0 is returned.
    """
    # For older patchsets n_comments is None.
    return self.n_comments or 0

  def calculate_deltas(self):
    patchset_id = self.key.id()
    patchsets = None
    q = Patch.query(Patch.delta_calculated == False, ancestor=self.key)
    for patch in q:
      if patchsets is None:
        # patchsets is retrieved on first iteration because patchsets
        # isn't needed outside the loop at all.
        patchsets = list(self.issue.get().patchsets)
      patch.delta = _calculate_delta(patch, patchset_id, patchsets)
      patch.delta_calculated = True
      patch.put()

  _try_job_results = None

  @property
  def try_job_results(self):
    """Lazy load all the TryJobResult objects associated to this PatchSet.

    Note the value is cached and doesn't expose a method to be refreshed.
    """
    if self._try_job_results is None:
      self._try_job_results = TryJobResult.query(ancestor=self.key).fetch(1000)

      # Append fake object for all build_results properties.
      # TODO(maruel): Deprecated. Delete this code as soon as the live
      # instance migrated to TryJobResult objects.
      SEPARATOR = '|'
      for build_result in self.build_results:
        (platform_id, status, details_url) = build_result.split(SEPARATOR, 2)
        if status == 'success':
          result = TryJobResult.SUCCESS
        elif status == 'failure':
          result = TryJobResult.FAILURE
        else:
          result = -1
        self._try_job_results.append(
            TryJobResult(
              parent=self.key,
              url=details_url,
              result=result,
              builder=platform_id,
              timestamp=self.modified))

      def GetKey(job):
        """Gets the key used to order jobs in the results list.

        We want pending jobs to appear first in the list, so these jobs
        return datetime.datetime.max, as the sort is in reverse chronological
        order."""
        if job.result == TryJobResult.TRYPENDING:
          return datetime.datetime.max
        return job.timestamp

      self._try_job_results.sort(key=GetKey, reverse=True)
    return self._try_job_results

  def nuke(self):
    ps_id = self.key.id()
    patches = []
    for patchset in self.issue.get().patchsets:
      if patchset.created <= self.created:
        continue
      patches.extend(
        p for p in patchset.patches if p.delta_calculated and ps_id in p.delta)

    def _patchset_delete(patches):
      """Transactional helper for delete_patchset.

      Args:
        patches: Patches that have delta against patches of ps_delete.

      """
      patchset_id = self.key.id()
      tbp = []
      for patch in patches:
        patch.delta.remove(patchset_id)
        tbp.append(patch)
      if tbp:
        ndb.put_multi(tbp)
      tbd = [self]
      for cls in [Patch, Comment, TryJobResult]:
        tbd.extend(cls.query(ancestor=self.key))
      ndb.delete_multi(entity.key for entity in tbd)
    ndb.transaction(lambda: _patchset_delete(patches))


class Message(ndb.Model):
  """A copy of a message sent out in email.

  This is a descendant of an Issue.
  """

  issue = ndb.KeyProperty(Issue)  # == parent
  subject = ndb.StringProperty()
  sender = ndb.StringProperty()
  recipients = ndb.StringProperty(repeated=True)
  date = ndb.DateTimeProperty(auto_now_add=True)
  text = ndb.TextProperty()
  draft = ndb.BooleanProperty(default=False)
  in_reply_to = ndb.KeyProperty('Message')
  issue_was_closed = ndb.BooleanProperty(default=False)
  # If message came in through email, we might not count "lgtm"
  was_inbound_email = ndb.BooleanProperty(default=False)

  _approval = None
  _disapproval = None

  def find(self, text, owner_allowed=False):
    """Returns True when the message says |text|.

    - Must not be written by the issue owner.
    - Must contain |text| in a line that doesn't start with '>'.
    - Must not be commit-bot.
    """
    issue = self.issue.get()
    if not owner_allowed and issue.owner.email() == self.sender:
      return False
    if self.sender == 'commit-bot@chromium.org':
      return False
    return any(
        True for line in self.text.lower().splitlines()
        if not line.strip().startswith('>') and text in line)

  @property
  def approval(self):
    """Is True when the message represents an approval of the review."""
    if (self.was_inbound_email and
        not settings.RIETVELD_INCOMING_MAIL_RECOGNIZE_LGTM):
      return False
    if self._approval is None:
      self._approval = self.find('lgtm') and not self.disapproval
    return self._approval

  @property
  def disapproval(self):
    """Is True when the message represents a disapproval of the review."""
    if self._disapproval is None:
      self._disapproval = self.find('not lgtm')
    return self._disapproval


class Content(ndb.Model):
  """The content of a text file.

  This is a descendant of a Patch.
  """

  # parent => Patch
  text = ndb.TextProperty()
  data = ndb.BlobProperty()
  # Checksum over text or data depending on the type of this content.
  checksum = ndb.TextProperty()
  is_uploaded = ndb.BooleanProperty(default=False)
  is_bad = ndb.BooleanProperty(default=False)
  file_too_large = ndb.BooleanProperty(default=False)

  @property
  def lines(self):
    """The text split into lines, retaining line endings."""
    if not self.text:
      return []
    return self.text.splitlines(True)


class Patch(ndb.Model):
  """A single patch, i.e. a set of changes to a single file.

  This is a descendant of a PatchSet.
  """

  patchset = ndb.KeyProperty(PatchSet)  # == parent
  filename = ndb.StringProperty()
  status = ndb.StringProperty()  # 'A', 'A +', 'M', 'D' etc
  text = ndb.TextProperty()
  content = ndb.KeyProperty(Content)
  patched_content = ndb.KeyProperty(Content)
  is_binary = ndb.BooleanProperty(default=False)
  # Ids of patchsets that have a different version of this file.
  delta = ndb.IntegerProperty(repeated=True)
  delta_calculated = ndb.BooleanProperty(default=False)
  lint_error_count = ndb.IntegerProperty(default=-1)

  _lines = None

  @property
  def lines(self):
    """The patch split into lines, retaining line endings.

    The value is cached.
    """
    if self._lines is not None:
      return self._lines
    if not self.text:
      lines = []
    else:
      lines = self.text.splitlines(True)
    self._lines = lines
    return lines

  _property_changes = None

  @property
  def property_changes(self):
    """The property changes split into lines.

    The value is cached.
    """
    if self._property_changes != None:
      return self._property_changes
    self._property_changes = []
    match = re.search('^Property changes on.*\n'+'_'*67+'$', self.text,
                      re.MULTILINE)
    if match:
      self._property_changes = self.text[match.end():].splitlines()
    return self._property_changes

  _num_added = None

  @property
  def num_added(self):
    """The number of line additions in this patch.

    The value is cached.
    """
    if self._num_added is None:
      self._num_added = self.count_startswith('+') - 1
    return self._num_added

  _num_removed = None

  @property
  def num_removed(self):
    """The number of line removals in this patch.

    The value is cached.
    """
    if self._num_removed is None:
      self._num_removed = self.count_startswith('-') - 1
    return self._num_removed

  _num_chunks = None

  @property
  def num_chunks(self):
    """The number of 'chunks' in this patch.

    A chunk is a block of lines starting with '@@'.

    The value is cached.
    """
    if self._num_chunks is None:
      self._num_chunks = self.count_startswith('@@')
    return self._num_chunks

  _num_comments = None

  @property
  def num_comments(self):
    """The number of non-draft comments for this patch.

    The value is cached.
    """
    if self._num_comments is None:
      self._num_comments = Comment.query(
          Comment.patch == self.key, Comment.draft == False).count()
    return self._num_comments

  _num_my_comments = None

  def num_my_comments(self):
    """The number of non-draft comments for this patch by the logged in user.

    The value is cached.
    """
    if self._num_my_comments is None:
      account = Account.current_user_account
      if account is None:
        self._num_my_comments = 0
      else:
        query = Comment.query(
            Comment.patch == self.key, Comment.draft == False,
            Comment.author == account.user)
        self._num_my_comments = query.count()
    return self._num_my_comments

  _num_drafts = None

  @property
  def num_drafts(self):
    """The number of draft comments on this patch for the current user.

    The value is expensive to compute, so it is cached.
    """
    if self._num_drafts is None:
      account = Account.current_user_account
      if account is None:
        self._num_drafts = 0
      else:
        query = Comment.query(
            Comment.patch == self.key, Comment.draft == True,
            Comment.author == account.user)
        self._num_drafts = query.count()
    return self._num_drafts

  def count_startswith(self, prefix):
    """Returns the number of lines with the specified prefix."""
    return len([l for l in self.lines if l.startswith(prefix)])

  def make_inverted(self, patchset):
    """Calculates the inverse of this Patch.

    Returns an inverted Patch object that has not been committed yet.
    """
    # Only git patches are supported.
    diff_header = invert_patches.split_header(self.text)[0]
    assert (invert_patches.is_git_diff_header(diff_header),
            'Can only invert Git patches.')

    # Find the content and the patched content to use for inverse diffing.
    if self.is_binary:
      original_content = self.content.get()
      original_patched_content = self.patched_content.get()
    else:
      original_content = self.get_content()
      original_patched_content = self.get_patched_content()

    invert_git_patches = invert_patches.InvertGitPatches(
        self.text, self.filename)

    content_for_diff = (
        original_patched_content.lines if original_patched_content else [])
    if (original_content and not invert_git_patches.status ==
          invert_patches.COPIED_AND_MODIFIED_STATUS):
      patched_content_for_diff = original_content.lines
    else:
      # The patched content text for 'A +' statuses is always empty.
      patched_content_for_diff = []

    inverted_patch_text = invert_git_patches.get_inverted_patch_text(
        content_for_diff, patched_content_for_diff)

    first_patch_id, _ = Patch.allocate_ids(1, parent=patchset.key)
    patch_key = ndb.Key(Patch, first_patch_id, parent=patchset.key)
    return Patch(key=patch_key,
                 patchset=patchset.key,
                 filename=self.filename,
                 status=invert_git_patches.inverted_patch_status,
                 text=inverted_patch_text,
                 is_binary=self.is_binary)

  def get_content(self):
    """Get self.content, or fetch it if necessary.

    This is the content of the file to which this patch is relative.

    Returns:
      a Content instance.

    Raises:
      FetchError: If there was a problem fetching it.
    """
    try:
      if self.content is not None:
        content = self.content.get()
        if content.is_bad:
          msg = 'Bad content. Try to upload again.'
          logging.warn('Patch.get_content: %s', msg)
          raise FetchError(msg)
        if content.is_uploaded and content.text == None:
          msg = 'Upload in progress.'
          logging.warn('Patch.get_content: %s', msg)
          raise FetchError(msg)
        else:
          return content
    except db.Error:
      # This may happen when a Content entity was deleted behind our back.
      self.content = None

    content = self.fetch_base()
    content.put()
    self.content = content.key
    self.put()
    return content

  def get_patched_content(self):
    """Get self.patched_content, computing it if necessary.

    This is the content of the file after applying this patch.

    Returns:
      a Content instance.

    Raises:
      FetchError: If there was a problem fetching the old content.
    """
    try:
      if self.patched_content is not None:
        return self.patched_content.get()
    except db.Error:
      # This may happen when a Content entity was deleted behind our back.
      self.patched_content = None

    old_lines = self.get_content().text.splitlines(True)
    logging.info('Creating patched_content for %s', self.filename)
    chunks = patching.ParsePatchToChunks(self.lines, self.filename)
    new_lines = []
    for _, _, new in patching.PatchChunks(old_lines, chunks):
      new_lines.extend(new)
    text = ''.join(new_lines)
    patched_content = Content(text=text, parent=self.key)
    patched_content.put()
    self.patched_content = patched_content.key
    self.put()
    return patched_content

  @property
  def no_base_file(self):
    """Returns True iff the base file is not available."""
    return self.content and self.content.get().file_too_large

  def fetch_base(self):
    """Fetch base file for the patch.

    Returns:
      A models.Content instance.

    Raises:
      FetchError: For any kind of problem fetching the content.
    """
    rev = patching.ParseRevision(self.lines)
    if rev is not None:
      if rev == 0:
        # rev=0 means it's a new file.
        return Content(text=u'', parent=self.key)

    # AppEngine can only fetch URLs that db.Link() thinks are OK,
    # so try converting to a db.Link() here.
    try:
      base = db.Link(self.patchset.issue.base)
    except db.BadValueError:
      msg = 'Invalid base URL for fetching: %s' % self.patchset.issue.base
      logging.warn(msg)
      raise FetchError(msg)

    url = utils.make_url(base, self.filename, rev)
    logging.info('Fetching %s', url)
    try:
      result = urlfetch.fetch(url)
    except urlfetch.Error, err:
      msg = 'Error fetching %s: %s: %s' % (url, err.__class__.__name__, err)
      logging.warn('FetchBase: %s', msg)
      raise FetchError(msg)
    if result.status_code != 200:
      msg = 'Error fetching %s: HTTP status %s' % (url, result.status_code)
      logging.warn('FetchBase: %s', msg)
      raise FetchError(msg)
    return Content(text=utils.to_dbtext(utils.unify_linebreaks(result.content)),
                   parent=self.key)



class Comment(ndb.Model):
  """A Comment for a specific line of a specific file.

  This is a descendant of a Patch.
  """

  patch = ndb.KeyProperty(Patch)  # == parent
  message_id = ndb.StringProperty()  # == key_name
  author = auth_utils.AnyAuthUserProperty(auto_current_user_add=True)
  date = ndb.DateTimeProperty(auto_now=True)
  lineno = ndb.IntegerProperty()
  text = ndb.TextProperty()
  left = ndb.BooleanProperty()
  draft = ndb.BooleanProperty(required=True, default=True)

  buckets = None
  shorttext = None

  def complete(self):
    """Set the shorttext and buckets attributes."""
    # TODO(guido): Turn these into caching proprties instead.

    # The strategy for buckets is that we want groups of lines that
    # start with > to be quoted (and not displayed by
    # default). Whitespace-only lines are not considered either quoted
    # or not quoted. Same goes for lines that go like "On ... user
    # wrote:".
    cur_bucket = []
    quoted = None
    self.buckets = []

    def _Append():
      if cur_bucket:
        self.buckets.append(Bucket(text="\n".join(cur_bucket),
                                   quoted=bool(quoted)))

    lines = self.text.splitlines()
    for line in lines:
      if line.startswith("On ") and line.endswith(":"):
        pass
      elif line.startswith(">"):
        if quoted is False:
          _Append()
          cur_bucket = []
        quoted = True
      elif line.strip():
        if quoted is True:
          _Append()
          cur_bucket = []
        quoted = False
      cur_bucket.append(line)

    _Append()

    self.shorttext = self.text.lstrip()[:50].rstrip()
    # Grab the first 50 chars from the first non-quoted bucket
    for bucket in self.buckets:
      if not bucket.quoted:
        self.shorttext = bucket.text.lstrip()[:50].rstrip()
        break


class Bucket(ndb.Model):
  """A 'Bucket' of text.

  A comment may consist of multiple text buckets, some of which may be
  collapsed by default (when they represent quoted text).

  NOTE: This entity is never written to the database.  See Comment.complete().
  """
  # TODO(guido): Flesh this out.

  text = ndb.TextProperty()
  quoted = ndb.BooleanProperty()


### Accounts ###


class Account(ndb.Model):
  """Maps a user or email address to a user-selected nickname, and more.

  Nicknames do not have to be unique.

  The default nickname is generated from the email address by
  stripping the first '@' sign and everything after it.  The email
  should not be empty nor should it start with '@' (AssertionError
  error is raised if either of these happens).

  This also holds a list of ids of starred issues.  The expectation
  that you won't have more than a dozen or so starred issues (a few
  hundred in extreme cases) and the memory used up by a list of
  integers of that size is very modest, so this is an efficient
  solution.  (If someone found a use case for having thousands of
  starred issues we'd have to think of a different approach.)
  """

  user = auth_utils.AnyAuthUserProperty(auto_current_user_add=True,
                                        required=True)
  email = ndb.StringProperty(required=True)  # key == <email>
  nickname = ndb.StringProperty(required=True)
  default_context = ndb.IntegerProperty(default=settings.DEFAULT_CONTEXT,
                                        choices=CONTEXT_CHOICES)
  default_column_width = ndb.IntegerProperty(
      default=settings.DEFAULT_COLUMN_WIDTH)
  created = ndb.DateTimeProperty(auto_now_add=True)
  modified = ndb.DateTimeProperty(auto_now=True)
  stars = ndb.IntegerProperty(repeated=True)  # Issue ids of all starred issues
  fresh = ndb.BooleanProperty()
  notify_by_email = ndb.BooleanProperty(default=True)
  notify_by_chat = ndb.BooleanProperty(default=False)
  # Spammer; only blocks sending messages, not uploading issues.
  blocked = ndb.BooleanProperty(default=False)

  # Current user's Account.  Updated by middleware.AddUserToRequestMiddleware.
  current_user_account = None

  lower_email = ndb.ComputedProperty(lambda self: self.email.lower())
  lower_nickname = ndb.ComputedProperty(lambda self: self.nickname.lower())
  xsrf_secret = ndb.BlobProperty()

  @classmethod
  def get_id_for_email(cls, email):
    return '<%s>' % email

  @classmethod
  def get_account_for_user(cls, user):
    """Get the Account for a user, creating a default one if needed."""
    email = user.email()
    assert email
    id_str = cls.get_id_for_email(email)
    # Since usually the account already exists, first try getting it
    # without the transaction implied by get_or_insert().
    account = cls.get_by_id(id_str)
    if account is not None:
      return account
    nickname = cls.create_nickname_for_user(user)
    return cls.get_or_insert(
      id_str, user=user, email=email, nickname=nickname, fresh=True)

  @classmethod
  def create_nickname_for_user(cls, user):
    """Returns a unique nickname for a user."""
    name = nickname = user.email().split('@', 1)[0]
    next_char = chr(ord(nickname[0].lower())+1)
    existing_nicks = [
      account.lower_nickname for account in cls.query(
          cls.lower_nickname >= nickname.lower(),
          cls.lower_nickname < next_char)]
    suffix = 0
    while nickname.lower() in existing_nicks:
      suffix += 1
      nickname = '%s%d' % (name, suffix)
    return nickname

  @classmethod
  def get_nickname_for_user(cls, user):
    """Get the nickname for a user."""
    return cls.get_account_for_user(user).nickname

  @classmethod
  def get_account_for_email(cls, email):
    """Get the Account for an email address, or return None."""
    assert email
    id_str = '<%s>' % email
    return cls.get_by_id(id_str)

  @classmethod
  def get_accounts_for_emails(cls, emails):
    """Get the Accounts for each of a list of email addresses."""
    keys = [ndb.Key(cls, '<%s>' % email) for email in emails]
    return ndb.get_multi(keys)

  @classmethod
  def get_multiple_accounts_by_email(cls, emails):
    """Get multiple accounts.  Returns a dict by email."""
    results = {}
    keys = []
    for email in emails:
      if cls.current_user_account and email == cls.current_user_account.email:
        results[email] = cls.current_user_account
      else:
        keys.append(ndb.Key(cls,'<%s>' % email))
    if keys:
      accounts = ndb.get_multi(keys)
      for account in accounts:
        if account is not None:
          results[account.email] = account
    return results

  @classmethod
  def get_nickname_for_email(cls, email, default=None):
    """Get the nickname for an email address, possibly a default.

    If default is None a generic nickname is computed from the email
    address.

    Args:
      email: email address.
      default: If given and no account is found, returned as the default value.
    Returns:
      Nickname for given email.
    """
    account = cls.get_account_for_email(email)
    if account is not None and account.nickname:
      return account.nickname
    if default is not None:
      return default
    return email.replace('@', '_')

  @classmethod
  def get_account_for_nickname(cls, nickname):
    """Get the list of Accounts that have this nickname."""
    assert nickname
    assert '@' not in nickname
    return cls.query(cls.lower_nickname == nickname.lower()).get()

  @classmethod
  def get_email_for_nickname(cls, nickname):
    """Turn a nickname into an email address.

    If the nickname is not unique or does not exist, this returns None.
    """
    account = cls.get_account_for_nickname(nickname)
    if account is None:
      return None
    return account.email

  def user_has_selected_nickname(self):
    """Return True if the user picked the nickname.

    Normally this returns 'not self.fresh', but if that property is
    None, we assume that if the created and modified timestamp are
    within 2 seconds, the account is fresh (i.e. the user hasn't
    selected a nickname yet).  We then also update self.fresh, so it
    is used as a cache and may even be written back if we're lucky.
    """
    if self.fresh is None:
      delta = self.created - self.modified
      # Simulate delta = abs(delta)
      if delta.days < 0:
        delta = -delta
      self.fresh = (delta.days == 0 and delta.seconds < 2)
    return not self.fresh

  _drafts = None

  @property
  def drafts(self):
    """A list of issue ids that have drafts by this user.

    This is cached in memcache.
    """
    if self._drafts is None:
      if self._initialize_drafts():
        self._save_drafts()
    return self._drafts

  def update_drafts(self, issue, have_drafts=None):
    """Update the user's draft status for this issue.

    Args:
      issue: an Issue instance.
      have_drafts: optional bool forcing the draft status.  By default,
          issue.num_drafts is inspected (which may query the datastore).

    The Account is written to the datastore if necessary.
    """
    dirty = False
    if self._drafts is None:
      dirty = self._initialize_drafts()
    keyid = issue.key.id()
    if have_drafts is None:
      # Beware, this may do a query.
      have_drafts = bool(issue.get_num_drafts(self.user))
    if have_drafts:
      if keyid not in self._drafts:
        self._drafts.append(keyid)
        dirty = True
    else:
      if keyid in self._drafts:
        self._drafts.remove(keyid)
        dirty = True
    if dirty:
      self._save_drafts()

  def _initialize_drafts(self):
    """Initialize self._drafts from scratch.

    This mostly exists as a schema conversion utility.

    Returns:
      True if the user should call self._save_drafts(), False if not.
    """
    drafts = memcache.get('user_drafts:' + self.email)
    if drafts is not None:
      self._drafts = drafts
      ##logging.info('HIT: %s -> %s', self.email, self._drafts)
      return False
    # We're looking for the Issue key id.  The ancestry of comments goes:
    # Issue -> PatchSet -> Patch -> Comment.
    draft_query = Comment.query(
        Comment.author == self.user, Comment.draft == True)
    issue_ids = set(comment.key.parent().parent().parent().id()
                    for comment in draft_query)
    self._drafts = list(issue_ids)
    ##logging.info('INITIALIZED: %s -> %s', self.email, self._drafts)
    return True

  def _save_drafts(self):
    """Save self._drafts to memcache."""
    ##logging.info('SAVING: %s -> %s', self.email, self._drafts)
    memcache.set('user_drafts:' + self.email, self._drafts, 3600)

  def get_xsrf_token(self, offset=0):
    """Return an XSRF token for the current user."""
    # This code assumes that
    # self.user.email() == auth_utils.get_current_user().email()
    current_user = auth_utils.get_current_user()
    if self.user.user_id() != current_user.user_id():
      # Mainly for Google Account plus conversion.
      logging.info('Updating user_id for %s from %s to %s' % (
        self.user.email(), self.user.user_id(), current_user.user_id()))
      self.user = current_user
      self.put()
    if not self.xsrf_secret:
      self.xsrf_secret = os.urandom(8)
      self.put()
    m = md5.new(self.xsrf_secret)
    email_str = self.lower_email
    if isinstance(email_str, unicode):
      email_str = email_str.encode('utf-8')
    m.update(self.lower_email)
    when = int(time.time()) // 3600 + offset
    m.update(str(when))
    return m.hexdigest()


### Statistics ###


def compute_score(stats):
  """Calculates the score used for the leaderboard.

  If this function is changed, every AccountStats* must be stored again to
  update the score. Lower, the better.

  If this function is updated, also update the legend in
  templates/leaderboard.html.
  """
  score = stats.median_latency
  if score is None:
    return AccountStatsBase.NULL_SCORE
  # - Penalize people who do not respond to their reviews.
  # - People without any lgtm have a bonus +100 score downgrade.
  value = float(score) / stats.nb_reviewed / stats.percent_reviewed
  if not stats.nb_lgtmed:
    value += 100
  return value


class AccountStatsBase(ndb.Model):
  """Base class for Statistics for a single user covering a specific time span.

  Parent is always the corresponding Account.

  There's 3 types of entity types:
  1. Single day summary. AccountStatsDay. Key name is 'YYYY-MM-DD'.
  2. Single month summary. AccountStatsMulti. Key name is 'YYYY-MM'.
  3. 'XX last days' rolling summary. AccountStatsMulti. Key name is the string
     'XX'.

  The statistics encompass all the reviews WHERE THE INITIAL EMAIL WAS SENT IN
  THE DAY. This is important, it's not 'when the issue was created' neither when
  the reviewer woke up. This means finally reviewing a week old CL will worsen
  your score of last week. This could create a bad incentive, but if you punted
  on a review for a week, the author already hates you anyway.

  WARNING: entities can be updated several days after the day they represent, as
  stated in the previous paragraph.

  CLs where no message was ever sent are not considered, since the date is
  pinned on the first message.

  Users that never created an Issue are not considered. See
  views.figure_out_real_accounts().

  In each case, the entity won't exist if the user had no activity, so the
  number of entities scales linearly with the activty going on. More
  specifically for the rolling summary, the entity will only exist if the user
  had activity in the past XX days, as it will be deleted otherwise on the next
  cron job run.

  This entity is written by a cron job once per day per account that had
  activity, so it doesn't need to be updated in a transaction, reducing the
  strain on the datastore. By precomputing the rolling summary, it makes
  displaying the leaderboard seamless performance-wise.
  """
  # These values are types of review where no latency can be calculated:
  # - NORMAL (1): A normal code review.
  # - IGNORED (2): The reviewer hasn't reviewed yet.
  # - DRIVE_BY (3): The reviewer sent a comment while not being on the reviewer
  #                 list before commenting.
  # - NOT_REQUESTED (4): A reviewer commented on an Issue before the author
  #                      published a request for review, so no latency can be
  #                      calculated.
  # - OUTGOING (5): Set for the issue author so he can track how many CLs he
  #                 sent.
  NORMAL, IGNORED, DRIVE_BY, NOT_REQUESTED, OUTGOING = range(1, 6)
  REVIEW_TYPES = [
    None,
    'normal',
    'ignored',
    'drive-by',
    'not requested',
    'outgoing',
  ]

  # Store this value instead of None when the score would be None. Must be a
  # float.
  NULL_SCORE = sys.float_info.max

  # Saved so incomplete cronjob/taskqueue execution can be safely recovered.
  modified = ndb.DateTimeProperty(auto_now=True)

  # Issues. The actual issues considered. Must be non-empty.
  issues = ndb.IntegerProperty(repeated=True)
  # Latencies. List of "request to review" latencies in seconds. Must be in the
  # same order than issues. Issues not reviewed are to be set to < 0.
  latencies = ndb.IntegerProperty(repeated=True)
  # Number of LGTMs for each issue in .issues.
  lgtms = ndb.IntegerProperty(repeated=True)
  # Type of review. Must be one of NORMAL, IGNORED, NOT_REQUESTED, OUTGOING.
  review_types = ndb.IntegerProperty(repeated=True)

  # Computed properties.

  # The same value as .key.id(). Used to do a quick search for every
  # instances for a specific day, month or rolling summary for the leaderboard.
  name = ndb.ComputedProperty(lambda x: x.key.id())
  # Used for the leaderboard. Do not use ComputeProperty() so
  # task_refresh_all_stats_score can determine if the entity needs to be saved
  # again or not.
  score = ndb.FloatProperty(default=NULL_SCORE)

  @property
  def nb_reviewed(self):
    """Total reviews requests where the user replied where a latency can be
    calculated.
    """
    return sum(
        self.review_types[i] != self.OUTGOING and self.latencies[i] >= 0
        for i in xrange(len(self.issues)))

  @property
  def nb_ignored(self):
    """Number of issues the user didn't review yet but should."""
    return sum(r == self.IGNORED for r in self.review_types)

  @property
  def nb_issues(self):
    """Number of issues either reviewed or ignored excluding outgoing issues."""
    return sum(r != self.OUTGOING for r in self.review_types)

  @property
  def nb_lgtmed(self):
    """Number of issues LGTMed."""
    return sum(
        self.review_types[i] != self.OUTGOING and self.lgtms[i] > 0
        for i in xrange(len(self.issues)))

  @property
  def nb_drive_by(self):
    """Number of issues that got a drive by by this user, e.g. the user never
    got a formal issue review request.
    """
    return sum(r == self.DRIVE_BY for r in self.review_types)

  @property
  def nb_not_requested(self):
    """Number of issues where the reviewer sent his comments without the author
    even asking for a review. This can happen if the author asked for a review
    out of band, like by IM.
    """
    return sum(r == self.NOT_REQUESTED for r in self.review_types)

  @property
  def nb_outgoing(self):
    """Number of issues the user sent."""
    return sum(r == self.OUTGOING for r in self.review_types)

  @property
  def self_love(self):
    """How much the user likes to auto-congratulate himself on his own reviews.
    """
    # self.self_love + self.nb_lgtmed == sum(l > 0 for l in self.lgtms[i])
    return sum(
        self.review_types[i] == self.OUTGOING and self.lgtms[i] > 0
        for i in xrange(len(self.issues)))

  @property
  def latencies_sorted(self):
    return sorted(self.latencies)

  @property
  def median_latency(self):
    """Calculates the median latency to store in the datastore."""
    latencies = sorted(l for l in self.latencies if l >= 0)
    if not latencies:
      return None
    length = len(latencies)
    if (length & 1) == 0:
      return (latencies[length/2] + latencies[length/2-1]) / 2.
    else:
      return latencies[length/2]

  @property
  def average_latency(self):
    """The average review latency.

    The average is much less useful than the median, since the distribution is
    more Poisson-like than a bell curve.
    """
    latencies = [l for l in self.latencies if l >= 0]
    if not latencies:
      return None
    return sum(latencies) / float(len(latencies))

  @property
  def percent_reviewed(self):
    """Percentage of issues reviewed out of total incoming issues."""
    if not self.nb_issues:
      return 0
    return self.nb_reviewed * 100. / self.nb_issues

  @property
  def percent_lgtm(self):
    """Percentage of issues LGTMed out of total incoming issues."""
    if not self.nb_issues:
      return 0
    return self.nb_lgtmed * 100. / self.nb_issues

  @property
  def user(self):
    """Returns the corresponding Account key: the user's email address."""
    return self.key.parent().id()[1:-1]

  @property
  def user_short(self):
    """Strips the last part of domain off |.user| to save space."""
    return self.key.parent().id()[1:-1].rsplit('.', 1)[0]

  def _pre_put_hook(self):
    """Updates the score before saving."""
    # Save headaches and asserts internal consistency. This code can be
    # commented out once its is known to work.
    assert (
        len(self.issues) == len(self.lgtms) == len(self.latencies) ==
        len(self.review_types)), str(self)
    assert all(i >= 0 for i in self.lgtms), str(self)
    assert all(i >= -1 for i in self.latencies), str(self)
    assert all(self.NORMAL <= i <= self.OUTGOING for i in self.review_types), (
        str(self))
    for i in xrange(len(self.issues)):
      r = self.review_types[i]
      lg = self.lgtms[i]
      la = self.latencies[i]
      assert not (lg and r == self.IGNORED), str(self)
      if la >= 0:
        assert r in (self.NORMAL, self.DRIVE_BY, self.NOT_REQUESTED), str(self)
      else:
        assert r in (self.IGNORED, self.OUTGOING), str(self)

    # Always recalculate the score.
    self.score = compute_score(self)

  def to_dict(self):
    out = super(AccountStatsBase, self).to_dict()
    del out['modified']
    return out


class AccountStatsDay(AccountStatsBase):
  """Statistics for a single day.

  Using a separate entity type for summaries saves an index.
  """
  days = 1


class AccountStatsMulti(AccountStatsBase):
  # Cache the number of days covered by this entity.
  _days = None

  @property
  def days(self):
    """Number of days covered by this entity.

    Guaranteed to be >=1.
    """
    if not self._days:
      if self.name.isdigit():
        # It is a rolling summary.
        self._days = int(self.name)
      else:
        quarter = quarter_to_months(self.name)
        if not quarter:
          # It's a month.
          year, month = self.name.split('-', 1)
          self._days = calendar.monthrange(int(year), int(month))[1]
        else:
          self._days = sum(
              calendar.monthrange(map(int, i.split('-')))[1] for i in quarter)
    return self._days

  @property
  def per_day_reviews_received(self):
    """Average number of issues incoming per day."""
    return float(self.nb_issues) / self.days

  @property
  def per_day_reviews_done(self):
    """Average number of reviews done per day.

    Including drive bys, unrequested and self reviews.
    """
    return float(self.nb_reviewed) / self.days


def quarter_to_months(when):
  """Manually handles the form 'YYYY-QX'."""
  quarter = re.match(r'^(\d\d\d\d-)[qQ]([1-4])$', when)
  if not quarter:
    return None
  prefix = quarter.group(1)
  # Convert the quarter into 3 months group.
  base = (int(quarter.group(2)) - 1) * 4 + 1
  return ['%s%02d' % (prefix, i) for i in range(base, base+3)]


def verify_account_statistics_name(name):
  """Returns True if the key name is valid for an entity."""
  if name.isdigit():
    # Only allows 30 rolling days for now.
    return name == '30'

  if not re.match(r'^\d\d\d\d-\d\d(|-\d\d)$', name):
    return False
  # At that point, it's guaranteed to be somewhat date formed. Validate it's a
  # valid calendar day or month.
  parts = map(int, name.split('-'))
  # Accept only years [2008-current].
  if parts[0] > datetime.date.today().year or parts[0] < 2008:
    return False

  try:
    # Verify the calendar date.
    if len(parts) == 3:
      datetime.date(*parts)
    else:
      datetime.date(*parts, day=1)
    return True
  except ValueError:
    return False


def sum_account_statistics(out, items):
  """Updates |out| entity with the sum of all |items|.

  Returns True if the entity changed, False if the same values were calculated.
  In that case, it's not necessary to save the entity back in the datastore,
  it's unchanged.
  """
  prev_issues = out.issues
  prev_latencies = out.latencies
  prev_lgtms = out.lgtms
  prev_review_types = out.review_types

  out.issues = sum((i.issues for i in items), [])
  out.latencies = sum((i.latencies for i in items), [])
  out.lgtms = sum((i.lgtms for i in items), [])
  out.review_types = sum((i.review_types for i in items), [])
  out.score = compute_score(out)
  return (
      prev_issues != out.issues or
      prev_latencies != out.latencies or
      prev_lgtms != out.lgtms or
      prev_review_types != out.review_types)<|MERGE_RESOLUTION|>--- conflicted
+++ resolved
@@ -310,15 +310,12 @@
       finally:
         self.__class__.modified.auto_now = True
 
-<<<<<<< HEAD
-=======
   def mail_subject(self):
     if self._original_subject is None:
       self.calculate_updates_for()
     if self._original_subject is not None:
       return self._original_subject
     return '%s (issue %d by %s)' % (self.subject, self.key.id(), self.owner.email())
->>>>>>> 68296f8c
 
   def get_patchset_info(self, last_attempt, user, patchset_id):
     """Returns a list of patchsets for the issue, and calculates/caches data
