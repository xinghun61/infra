# Copyright 2008 Google Inc.
#
# Licensed under the Apache License, Version 2.0 (the "License");
# you may not use this file except in compliance with the License.
# You may obtain a copy of the License at
#
#     http://www.apache.org/licenses/LICENSE-2.0
#
# Unless required by applicable law or agreed to in writing, software
# distributed under the License is distributed on an "AS IS" BASIS,
# WITHOUT WARRANTIES OR CONDITIONS OF ANY KIND, either express or implied.
# See the License for the specific language governing permissions and
# limitations under the License.

"""App Engine data model (schema) definition for Rietveld."""

<<<<<<< HEAD
import datetime
=======
import itertools
import json
>>>>>>> af160bdf
import logging
import md5
import os
import re
import time

from google.appengine.api import memcache
from google.appengine.api import urlfetch
from google.appengine.ext import db
from google.appengine.api.users import User

from django.conf import settings

from codereview import auth_utils
from codereview import patching
from codereview import utils
from codereview.exceptions import FetchError


CONTEXT_CHOICES = (3, 10, 25, 50, 75, 100)


### GQL query cache ###


_query_cache = {}


def gql(cls, clause, *args, **kwds):
  """Return a query object, from the cache if possible.

  Args:
    cls: a db.Model subclass.
    clause: a query clause, e.g. 'WHERE draft = TRUE'.
    *args, **kwds: positional and keyword arguments to be bound to the query.

  Returns:
    A db.GqlQuery instance corresponding to the query with *args and
    **kwds bound to the query.
  """
  query_string = 'SELECT * FROM %s %s' % (cls.kind(), clause)
  query = _query_cache.get(query_string)
  if query is None:
    _query_cache[query_string] = query = db.GqlQuery(query_string)
  query.bind(*args, **kwds)
  return query


### Issues, PatchSets, Patches, Contents, Comments, Messages ###


class Issue(db.Model):
  """The major top-level entity.

  It has one or more PatchSets as its descendants.
  """

  subject = db.StringProperty(required=True)
  description = db.TextProperty()
  #: in Subversion - repository path (URL) for files in patch set
  base = db.StringProperty()
  #: if True then base files for patches were uploaded with upload.py
  #: (if False - then Rietveld attempts to download them from server)
  local_base = db.BooleanProperty(default=False)
  repo_guid = db.StringProperty()
  owner = auth_utils.AnyAuthUserProperty(auto_current_user_add=True,
                                         required=True)
  created = db.DateTimeProperty(auto_now_add=True)
  modified = db.DateTimeProperty(auto_now=True)
  reviewers = db.ListProperty(db.Email)
  cc = db.ListProperty(db.Email)
  closed = db.BooleanProperty(default=False)
  private = db.BooleanProperty(default=False)
  n_comments = db.IntegerProperty()
  commit = db.BooleanProperty(default=False)

  # NOTE: Use num_messages instead of using n_messages_sent directly.
  n_messages_sent = db.IntegerProperty()

  # List of emails that this issue has updates for.
  updates_for = db.ListProperty(db.Email)

  # JSON: {reviewer_email -> [bool|None]}
  reviewer_approval = db.TextProperty()

  # JSON: {reviewer_email -> int}
  draft_count_by_user = db.TextProperty()

  _is_starred = None
  _has_updates_for_current_user = None

  @property
  def is_starred(self):
    """Whether the current user has this issue starred."""
    if self._is_starred is not None:
      return self._is_starred
    account = Account.current_user_account
    self._is_starred = account is not None and self.key().id() in account.stars
    return self._is_starred

  def user_can_edit(self, user):
    """Return true if the given user has permission to edit this issue."""
    return user and (user == self.owner or self.is_collaborator(user) or
                     auth_utils.is_current_user_admin() or
                     user.email().endswith("@chromium.org") or
                     user.email().endswith("@google.com"))

  @property
  def edit_allowed(self):
    """Whether the current user can edit this issue."""
    account = Account.current_user_account
    if account is None:
      return False
    return self.user_can_edit(account.user)

  @property
  def num_messages(self):
    """Get and/or calculate the number of messages sent for this issue."""
    if self.n_messages_sent is None:
      self.calculate_updates_for()
    return self.n_messages_sent

  @num_messages.setter
  def num_messages(self, val):
    """Setter for num_messages."""
    self.n_messages_sent = val

  def update_comment_count(self, n):
    """Increment the n_comments property by n.

    If n_comments in None, compute the count through a query.  (This
    is a transitional strategy while the database contains Issues
    created using a previous version of the schema.)
    """
    if self.n_comments is None:
      self.n_comments = self._get_num_comments()
    self.n_comments += n

  @property
  def num_comments(self):
    """The number of non-draft comments for this issue.

    This is almost an alias for self.n_comments, except that if
    n_comments is None, it is computed through a query, and stored,
    using n_comments as a cache.
    """
    if self.n_comments is None:
      self.n_comments = self._get_num_comments()
    return self.n_comments

  def _get_num_comments(self):
    """Helper to compute the number of comments through a query."""
    return gql(Comment,
               'WHERE ANCESTOR IS :1 AND draft = FALSE',
               self).count()

  _num_drafts = None

  def get_num_drafts(self, user):
    """The number of draft comments on this issue for the user.

    The value is expensive to compute, so it is cached.
    """
    if user is None:
      return 0
    assert isinstance(user, User), 'Expected User, got %r instead.' % user
    if self._num_drafts is None:
      if self.draft_count_by_user is None:
        self.calculate_draft_count_by_user()
      else:
        self._num_drafts = json.loads(self.draft_count_by_user)
    return self._num_drafts.get(user.email(), 0)

  def calculate_draft_count_by_user(self):
    """Computes the number of drafts by user and returns the put future.

    Initializes _num_drafts as a side effect.
    """
    self._num_drafts = {}
    query = Comment.all().filter('draft =', True).ancestor(self).run()
    for comment in query:
      cur = self._num_drafts.setdefault(comment.author.email(), 0)
      self._num_drafts[comment.author.email()] = cur + 1
    self.draft_count_by_user = json.dumps(self._num_drafts)

  @staticmethod
  def _collaborator_emails_from_description(description):
    """Parses a description, returning collaborator email addresses.

    Broken out for unit testing.
    """
    collaborators = []
    for line in description.splitlines():
      m = re.match(
        r'\s*COLLABORATOR\s*='
        r'\s*([a-zA-Z0-9._]+@[a-zA-Z0-9_]+\.[a-zA-Z0-9._]+)\s*',
        line)
      if m:
        collaborators.append(m.group(1))
    return collaborators

  def collaborator_emails(self):
    """Returns a possibly empty list of emails specified in
    COLLABORATOR= lines.

    Note that one COLLABORATOR= lines is required per address.
    """
    if not self.description:
      return []
    return Issue._collaborator_emails_from_description(self.description)

  def is_collaborator(self, user):
    """Returns true if the given user is a collaborator on this issue.

    This is determined by checking if the user's email is listed as a
    collaborator email.
    """
    if not user:
      return False
    return user.email() in self.collaborator_emails()

  @property
  def formatted_reviewers(self):
    """Returns a dict from the reviewer to their approval status."""
    if self.reviewer_approval:
      return json.loads(self.reviewer_approval)
    else:
      # Don't have reviewer_approval calculated, so return all reviewers with
      # no approval status.
      return {r: None for r in self.reviewers}

  @property
  def has_updates(self):
    """Returns True if there have been recent updates on this issue for the
    current user.

    If the current user is an owner, this will return True if there are any
    messages after the last message from the owner.
    If the current user is not the owner, this will return True if there has
    been a message from the owner (but not other reviewers) after the
    last message from the current user."""
    if self._has_updates_for_current_user is None:
      user = auth_utils.get_current_user()
      if not user:
        return False
      self._has_updates_for_current_user = (user.email() in self.updates_for)
    return self._has_updates_for_current_user

  def calculate_updates_for(self, *msgs):
    """Recalculates updates_for, reviewer_approval, and draft_count_by_user,
    factoring in msgs which haven't been sent.

    This only updates this Issue object. You'll still need to put() it to
    the data store for it to take effect.
    """
    updates_for_set = set(self.updates_for)
    approval_dict = {r: None for r in self.reviewers}
    self.num_messages = 0
    old_messages = self.message_set.filter('draft =', False).run()
    for msg in itertools.chain(old_messages, msgs):
      self.num_messages += 1
      if msg.sender == self.owner.email():
        updates_for_set.update(self.reviewers, self.cc,
                               self.collaborator_emails())
      else:
        updates_for_set.add(self.owner.email())
        if msg.approval:
          approval_dict[msg.sender] = True
        elif msg.disapproval:
          approval_dict[msg.sender] = False
      updates_for_set.discard(msg.sender)
    self.updates_for = [db.Email(x) for x in updates_for_set]
    self.reviewer_approval = json.dumps(approval_dict)

  def calculate_and_save_updates_if_None(self):
    """If this Issue doesn't have a valid updates_for or n_messages_sent,
    calculate them and save them back to the datastore.

    Returns a future for the put() operation or None if this issue is up to
    date."""
    if (self.n_messages_sent is None or
        (not self.updates_for and self.num_messages)):
      if self.draft_count_by_user is None:
        self.calculate_draft_count_by_user()
      self.calculate_updates_for()
      return db.put_async(self)


class TryJobResult(db.Model):
  """Try jobs are associated to a patchset.

  Multiple try jobs can be associated to a single patchset.
  """
  # The first 6 values come from buildbot/status/results.py, and should remain
  # sync'ed.  The last is used internally to make a try job that should be
  # tried with the commit queue, but has not been sent yet.
  SUCCESS, WARNINGS, FAILURE, SKIPPED, EXCEPTION, RETRY, TRYPENDING = range(7)
  OK = (SUCCESS, WARNINGS, SKIPPED)
  FAIL = (FAILURE, EXCEPTION)
  # Define the priority level of result value when updating it.
  PRIORITIES = (
      (TRYPENDING,),
      (-1, None),
      (RETRY,),
      OK,
      FAIL,
  )

  # Parent is PatchSet
  url = db.StringProperty()
  result = db.IntegerProperty()
  builder = db.StringProperty()
  parent_name = db.StringProperty()
  slave = db.StringProperty()
  buildnumber = db.IntegerProperty()
  reason = db.StringProperty()
  revision = db.StringProperty()
  timestamp = db.DateTimeProperty(auto_now_add=True)
  clobber = db.BooleanProperty()
  tests = db.StringListProperty(default=[])
  # Should be an entity.
  project = db.StringProperty()
  # The user that requested this try job, which may not be the same person
  # that owns the issue.
  requester = db.UserProperty(auto_current_user_add=True)

  @property
  def status(self):
    """Returns a string equivalent so it can be used in CSS styles."""
    if self.result in self.OK:
      return 'success'
    elif self.result in self.FAIL:
      return 'failure'
    elif self.result == self.TRYPENDING:
      return 'try-pending'
    else:
      return 'pending'

  @classmethod
  def result_priority(cls, result):
    """The higher the more important."""
    for index, possible_values in enumerate(cls.PRIORITIES):
      if result in possible_values:
        return index
    return None


class PatchSet(db.Model):
  """A set of patchset uploaded together.

  This is a descendant of an Issue and has Patches as descendants.
  """

  issue = db.ReferenceProperty(Issue)  # == parent
  message = db.StringProperty()
  data = db.BlobProperty()
  url = db.LinkProperty()
  created = db.DateTimeProperty(auto_now_add=True)
  modified = db.DateTimeProperty(auto_now=True)
  n_comments = db.IntegerProperty(default=0)
  # TODO(maruel): Deprecated, remove once the live instance has all its data
  # converted to TryJobResult instances.
  build_results = db.StringListProperty()

  def update_comment_count(self, n):
    """Increment the n_comments property by n."""
    self.n_comments = self.num_comments + n

  @property
  def num_comments(self):
    """The number of non-draft comments for this issue.

    This is almost an alias for self.n_comments, except that if
    n_comments is None, 0 is returned.
    """
    # For older patchsets n_comments is None.
    return self.n_comments or 0

  _try_job_results = None

  @property
  def try_job_results(self):
    """Lazy load all the TryJobResult objects associated to this PatchSet.

    Note the value is cached and doesn't expose a method to be refreshed.
    """
    if self._try_job_results is None:
      self._try_job_results = TryJobResult.all().ancestor(self).fetch(1000)

      # Append fake object for all build_results properties.
      # TODO(maruel): Deprecated. Delete this code as soon as the live
      # instance migrated to TryJobResult objects.
      SEPARATOR = '|'
      for build_result in self.build_results:
        (platform_id, status, details_url) = build_result.split(SEPARATOR, 2)
        if status == 'success':
          result = TryJobResult.SUCCESS
        elif status == 'failure':
          result = TryJobResult.FAILURE
        else:
          result = -1
        self._try_job_results.append(
            TryJobResult(
              parent=self,
              url=details_url,
              result=result,
              builder=platform_id,
              timestamp=self.modified))

      def GetKey(job):
        """Gets the key used to order jobs in the results list.

        We want pending jobs to appear first in the list, so these jobs
        return datetime.datetime.max, as the sort is in reverse chronological
        order."""
        if job.result == TryJobResult.TRYPENDING:
          return datetime.datetime.max
        return job.timestamp

      self._try_job_results.sort(key=GetKey, reverse=True)
    return self._try_job_results


class Message(db.Model):
  """A copy of a message sent out in email.

  This is a descendant of an Issue.
  """

  issue = db.ReferenceProperty(Issue)  # == parent
  subject = db.StringProperty()
  sender = db.EmailProperty()
  recipients = db.ListProperty(db.Email)
  date = db.DateTimeProperty(auto_now_add=True)
  text = db.TextProperty()
  draft = db.BooleanProperty(default=False)
  in_reply_to = db.SelfReferenceProperty()
  issue_was_closed = db.BooleanProperty(default=False)

  _approval = None
  _disapproval = None

  def find(self, text):
    """Returns True when the message says text and is not written by the issue owner."""
    # Must not be issue owner.
    # Must contain text in a line that doesn't start with '>'.
    # Must not be issue owner not commit-bot.
    return (
        self.sender not in (
          self.issue.owner.email(), 'commit-bot@chromium.org') and
        any(
          True for line in self.text.lower().splitlines()
          if not line.strip().startswith('>') and text in line))

  @property
  def approval(self):
    """Is True when the message represents an approval of the review."""
    if self._approval is None:
      self._approval = self.find('lgtm') and not self.find('not lgtm')
    return self._approval

  @property
  def disapproval(self):
    """Is True when the message represents a disapproval of the review."""
    if self._disapproval is None:
      self._disapproval = self.find('not lgtm')
    return self._disapproval


class Content(db.Model):
  """The content of a text file.

  This is a descendant of a Patch.
  """

  # parent => Patch
  text = db.TextProperty()
  data = db.BlobProperty()
  # Checksum over text or data depending on the type of this content.
  checksum = db.TextProperty()
  is_uploaded = db.BooleanProperty(default=False)
  is_bad = db.BooleanProperty(default=False)
  file_too_large = db.BooleanProperty(default=False)

  @property
  def lines(self):
    """The text split into lines, retaining line endings."""
    if not self.text:
      return []
    return self.text.splitlines(True)


class Patch(db.Model):
  """A single patch, i.e. a set of changes to a single file.

  This is a descendant of a PatchSet.
  """

  patchset = db.ReferenceProperty(PatchSet)  # == parent
  filename = db.StringProperty()
  status = db.StringProperty()  # 'A', 'A  +', 'M', 'D' etc
  text = db.TextProperty()
  content = db.ReferenceProperty(Content)
  patched_content = db.ReferenceProperty(Content, collection_name='patch2_set')
  is_binary = db.BooleanProperty(default=False)
  # Ids of patchsets that have a different version of this file.
  delta = db.ListProperty(int)
  delta_calculated = db.BooleanProperty(default=False)
  lint_error_count = db.IntegerProperty(default=-1)

  _lines = None

  @property
  def lines(self):
    """The patch split into lines, retaining line endings.

    The value is cached.
    """
    if self._lines is not None:
      return self._lines
    if not self.text:
      lines = []
    else:
      lines = self.text.splitlines(True)
    self._lines = lines
    return lines

  _property_changes = None

  @property
  def property_changes(self):
    """The property changes split into lines.

    The value is cached.
    """
    if self._property_changes != None:
      return self._property_changes
    self._property_changes = []
    match = re.search('^Property changes on.*\n'+'_'*67+'$', self.text,
                      re.MULTILINE)
    if match:
      self._property_changes = self.text[match.end():].splitlines()
    return self._property_changes

  _num_added = None

  @property
  def num_added(self):
    """The number of line additions in this patch.

    The value is cached.
    """
    if self._num_added is None:
      self._num_added = self.count_startswith('+') - 1
    return self._num_added

  _num_removed = None

  @property
  def num_removed(self):
    """The number of line removals in this patch.

    The value is cached.
    """
    if self._num_removed is None:
      self._num_removed = self.count_startswith('-') - 1
    return self._num_removed

  _num_chunks = None

  @property
  def num_chunks(self):
    """The number of 'chunks' in this patch.

    A chunk is a block of lines starting with '@@'.

    The value is cached.
    """
    if self._num_chunks is None:
      self._num_chunks = self.count_startswith('@@')
    return self._num_chunks

  _num_comments = None

  @property
  def num_comments(self):
    """The number of non-draft comments for this patch.

    The value is cached.
    """
    if self._num_comments is None:
      self._num_comments = gql(Comment,
                               'WHERE patch = :1 AND draft = FALSE',
                               self).count()
    return self._num_comments

  _num_my_comments = None

  def num_my_comments(self):
    """The number of non-draft comments for this patch by the logged in user.

    The value is cached.
    """
    if self._num_my_comments is None:
      account = Account.current_user_account
      if account is None:
        self._num_my_comments = 0
      else:
        query = gql(Comment,
                    'WHERE patch = :1 AND draft = FALSE AND author = :2',
                    self, account.user)
        self._num_my_comments = query.count()
    return self._num_my_comments

  _num_drafts = None

  @property
  def num_drafts(self):
    """The number of draft comments on this patch for the current user.

    The value is expensive to compute, so it is cached.
    """
    if self._num_drafts is None:
      account = Account.current_user_account
      if account is None:
        self._num_drafts = 0
      else:
        query = gql(Comment,
                    'WHERE patch = :1 AND draft = TRUE AND author = :2',
                    self, account.user)
        self._num_drafts = query.count()
    return self._num_drafts

  def count_startswith(self, prefix):
    """Returns the number of lines with the specified prefix."""
    return len([l for l in self.lines if l.startswith(prefix)])

  def get_content(self):
    """Get self.content, or fetch it if necessary.

    This is the content of the file to which this patch is relative.

    Returns:
      a Content instance.

    Raises:
      FetchError: If there was a problem fetching it.
    """
    try:
      if self.content is not None:
        if self.content.is_bad:
          msg = 'Bad content. Try to upload again.'
          logging.warn('Patch.get_content: %s', msg)
          raise FetchError(msg)
        if self.content.is_uploaded and self.content.text == None:
          msg = 'Upload in progress.'
          logging.warn('Patch.get_content: %s', msg)
          raise FetchError(msg)
        else:
          return self.content
    except db.Error:
      # This may happen when a Content entity was deleted behind our back.
      self.content = None

    content = self.fetch_base()
    content.put()
    self.content = content
    self.put()
    return content

  def get_patched_content(self):
    """Get self.patched_content, computing it if necessary.

    This is the content of the file after applying this patch.

    Returns:
      a Content instance.

    Raises:
      FetchError: If there was a problem fetching the old content.
    """
    try:
      if self.patched_content is not None:
        return self.patched_content
    except db.Error:
      # This may happen when a Content entity was deleted behind our back.
      self.patched_content = None

    old_lines = self.get_content().text.splitlines(True)
    logging.info('Creating patched_content for %s', self.filename)
    chunks = patching.ParsePatchToChunks(self.lines, self.filename)
    new_lines = []
    for _, _, new in patching.PatchChunks(old_lines, chunks):
      new_lines.extend(new)
    text = db.Text(''.join(new_lines))
    patched_content = Content(text=text, parent=self)
    patched_content.put()
    self.patched_content = patched_content
    self.put()
    return patched_content

  @property
  def no_base_file(self):
    """Returns True iff the base file is not available."""
    return self.content and self.content.file_too_large

  def fetch_base(self):
    """Fetch base file for the patch.

    Returns:
      A models.Content instance.

    Raises:
      FetchError: For any kind of problem fetching the content.
    """
    rev = patching.ParseRevision(self.lines)
    if rev is not None:
      if rev == 0:
        # rev=0 means it's a new file.
        return Content(text=db.Text(u''), parent=self)

    # AppEngine can only fetch URLs that db.Link() thinks are OK,
    # so try converting to a db.Link() here.
    try:
      base = db.Link(self.patchset.issue.base)
    except db.BadValueError:
      msg = 'Invalid base URL for fetching: %s' % self.patchset.issue.base
      logging.warn(msg)
      raise FetchError(msg)

    url = utils.make_url(base, self.filename, rev)
    logging.info('Fetching %s', url)
    try:
      result = urlfetch.fetch(url)
    except urlfetch.Error, err:
      msg = 'Error fetching %s: %s: %s' % (url, err.__class__.__name__, err)
      logging.warn('FetchBase: %s', msg)
      raise FetchError(msg)
    if result.status_code != 200:
      msg = 'Error fetching %s: HTTP status %s' % (url, result.status_code)
      logging.warn('FetchBase: %s', msg)
      raise FetchError(msg)
    return Content(text=utils.to_dbtext(utils.unify_linebreaks(result.content)),
                   parent=self)



class Comment(db.Model):
  """A Comment for a specific line of a specific file.

  This is a descendant of a Patch.
  """

  patch = db.ReferenceProperty(Patch)  # == parent
  message_id = db.StringProperty()  # == key_name
  author = auth_utils.AnyAuthUserProperty(auto_current_user_add=True)
  date = db.DateTimeProperty(auto_now=True)
  lineno = db.IntegerProperty()
  text = db.TextProperty()
  left = db.BooleanProperty()
  draft = db.BooleanProperty(required=True, default=True)

  buckets = None
  shorttext = None

  def complete(self):
    """Set the shorttext and buckets attributes."""
    # TODO(guido): Turn these into caching proprties instead.

    # The strategy for buckets is that we want groups of lines that
    # start with > to be quoted (and not displayed by
    # default). Whitespace-only lines are not considered either quoted
    # or not quoted. Same goes for lines that go like "On ... user
    # wrote:".
    cur_bucket = []
    quoted = None
    self.buckets = []

    def _Append():
      if cur_bucket:
        self.buckets.append(Bucket(text="\n".join(cur_bucket),
                                   quoted=bool(quoted)))

    lines = self.text.splitlines()
    for line in lines:
      if line.startswith("On ") and line.endswith(":"):
        pass
      elif line.startswith(">"):
        if quoted is False:
          _Append()
          cur_bucket = []
        quoted = True
      elif line.strip():
        if quoted is True:
          _Append()
          cur_bucket = []
        quoted = False
      cur_bucket.append(line)

    _Append()

    self.shorttext = self.text.lstrip()[:50].rstrip()
    # Grab the first 50 chars from the first non-quoted bucket
    for bucket in self.buckets:
      if not bucket.quoted:
        self.shorttext = bucket.text.lstrip()[:50].rstrip()
        break


class Bucket(db.Model):
  """A 'Bucket' of text.

  A comment may consist of multiple text buckets, some of which may be
  collapsed by default (when they represent quoted text).

  NOTE: This entity is never written to the database.  See Comment.complete().
  """
  # TODO(guido): Flesh this out.

  text = db.TextProperty()
  quoted = db.BooleanProperty()


### Repositories and Branches ###


class Repository(db.Model):
  """A specific Subversion repository."""

  name = db.StringProperty(required=True)
  url = db.LinkProperty(required=True)
  owner = auth_utils.AnyAuthUserProperty(auto_current_user_add=True)
  guid = db.StringProperty()  # global unique repository id

  def __str__(self):
    return self.name


class Branch(db.Model):
  """A trunk, branch, or a tag in a specific Subversion repository."""

  repo = db.ReferenceProperty(Repository, required=True)
  # Cache repo.name as repo_name, to speed up set_branch_choices()
  # in views.IssueBaseForm.
  repo_name = db.StringProperty()
  category = db.StringProperty(required=True,
                               choices=('*trunk*', 'branch', 'tag'))
  name = db.StringProperty(required=True)
  url = db.LinkProperty(required=True)
  owner = auth_utils.AnyAuthUserProperty(auto_current_user_add=True)


### Accounts ###


class Account(db.Model):
  """Maps a user or email address to a user-selected nickname, and more.

  Nicknames do not have to be unique.

  The default nickname is generated from the email address by
  stripping the first '@' sign and everything after it.  The email
  should not be empty nor should it start with '@' (AssertionError
  error is raised if either of these happens).

  This also holds a list of ids of starred issues.  The expectation
  that you won't have more than a dozen or so starred issues (a few
  hundred in extreme cases) and the memory used up by a list of
  integers of that size is very modest, so this is an efficient
  solution.  (If someone found a use case for having thousands of
  starred issues we'd have to think of a different approach.)
  """

  user = auth_utils.AnyAuthUserProperty(auto_current_user_add=True,
                                        required=True)
  email = db.EmailProperty(required=True)  # key == <email>
  nickname = db.StringProperty(required=True)
  default_context = db.IntegerProperty(default=settings.DEFAULT_CONTEXT,
                                       choices=CONTEXT_CHOICES)
  default_column_width = db.IntegerProperty(
      default=settings.DEFAULT_COLUMN_WIDTH)
  created = db.DateTimeProperty(auto_now_add=True)
  modified = db.DateTimeProperty(auto_now=True)
  stars = db.ListProperty(int)  # Issue ids of all starred issues
  fresh = db.BooleanProperty()
  uploadpy_hint = db.BooleanProperty(default=True)
  notify_by_email = db.BooleanProperty(default=True)
  notify_by_chat = db.BooleanProperty(default=False)
  # Spammer; only blocks sending messages, not uploading issues.
  blocked = db.BooleanProperty(default=False)

  # Current user's Account.  Updated by middleware.AddUserToRequestMiddleware.
  current_user_account = None

  lower_email = db.StringProperty()
  lower_nickname = db.StringProperty()
  xsrf_secret = db.BlobProperty()

  # Note that this doesn't get called when doing multi-entity puts.
  def put(self):
    self.lower_email = str(self.email).lower()
    self.lower_nickname = self.nickname.lower()
    super(Account, self).put()

  @classmethod
  def get_account_for_user(cls, user):
    """Get the Account for a user, creating a default one if needed."""
    email = user.email()
    assert email
    key = '<%s>' % email
    # Since usually the account already exists, first try getting it
    # without the transaction implied by get_or_insert().
    account = cls.get_by_key_name(key)
    if account is not None:
      return account
    nickname = cls.create_nickname_for_user(user)
    return cls.get_or_insert(key, user=user, email=email, nickname=nickname,
                             fresh=True)

  @classmethod
  def create_nickname_for_user(cls, user):
    """Returns a unique nickname for a user."""
    name = nickname = user.email().split('@', 1)[0]
    next_char = chr(ord(nickname[0].lower())+1)
    existing_nicks = [account.lower_nickname
                      for account in cls.gql(('WHERE lower_nickname >= :1 AND '
                                              'lower_nickname < :2'),
                                             nickname.lower(), next_char)]
    suffix = 0
    while nickname.lower() in existing_nicks:
      suffix += 1
      nickname = '%s%d' % (name, suffix)
    return nickname

  @classmethod
  def get_nickname_for_user(cls, user):
    """Get the nickname for a user."""
    return cls.get_account_for_user(user).nickname

  @classmethod
  def get_account_for_email(cls, email):
    """Get the Account for an email address, or return None."""
    assert email
    key = '<%s>' % email
    return cls.get_by_key_name(key)

  @classmethod
  def get_accounts_for_emails(cls, emails):
    """Get the Accounts for each of a list of email addresses."""
    return cls.get_by_key_name(['<%s>' % email for email in emails])

  @classmethod
  def get_by_key_name(cls, key, **kwds):
    """Override db.Model.get_by_key_name() to use cached value if possible."""
    if not kwds and cls.current_user_account is not None:
      if key == cls.current_user_account.key().name():
        return cls.current_user_account
    return super(Account, cls).get_by_key_name(key, **kwds)

  @classmethod
  def get_multiple_accounts_by_email(cls, emails):
    """Get multiple accounts.  Returns a dict by email."""
    results = {}
    keys = []
    for email in emails:
      if cls.current_user_account and email == cls.current_user_account.email:
        results[email] = cls.current_user_account
      else:
        keys.append('<%s>' % email)
    if keys:
      accounts = cls.get_by_key_name(keys)
      for account in accounts:
        if account is not None:
          results[account.email] = account
    return results

  @classmethod
  def get_nickname_for_email(cls, email, default=None):
    """Get the nickname for an email address, possibly a default.

    If default is None a generic nickname is computed from the email
    address.

    Args:
      email: email address.
      default: If given and no account is found, returned as the default value.
    Returns:
      Nickname for given email.
    """
    account = cls.get_account_for_email(email)
    if account is not None and account.nickname:
      return account.nickname
    if default is not None:
      return default
    return email.replace('@', '_')

  @classmethod
  def get_account_for_nickname(cls, nickname):
    """Get the list of Accounts that have this nickname."""
    assert nickname
    assert '@' not in nickname
    return cls.all().filter('lower_nickname =', nickname.lower()).get()

  @classmethod
  def get_email_for_nickname(cls, nickname):
    """Turn a nickname into an email address.

    If the nickname is not unique or does not exist, this returns None.
    """
    account = cls.get_account_for_nickname(nickname)
    if account is None:
      return None
    return account.email

  def user_has_selected_nickname(self):
    """Return True if the user picked the nickname.

    Normally this returns 'not self.fresh', but if that property is
    None, we assume that if the created and modified timestamp are
    within 2 seconds, the account is fresh (i.e. the user hasn't
    selected a nickname yet).  We then also update self.fresh, so it
    is used as a cache and may even be written back if we're lucky.
    """
    if self.fresh is None:
      delta = self.created - self.modified
      # Simulate delta = abs(delta)
      if delta.days < 0:
        delta = -delta
      self.fresh = (delta.days == 0 and delta.seconds < 2)
    return not self.fresh

  _drafts = None

  @property
  def drafts(self):
    """A list of issue ids that have drafts by this user.

    This is cached in memcache.
    """
    if self._drafts is None:
      if self._initialize_drafts():
        self._save_drafts()
    return self._drafts

  def update_drafts(self, issue, have_drafts=None):
    """Update the user's draft status for this issue.

    Args:
      issue: an Issue instance.
      have_drafts: optional bool forcing the draft status.  By default,
          issue.num_drafts is inspected (which may query the datastore).

    The Account is written to the datastore if necessary.
    """
    dirty = False
    if self._drafts is None:
      dirty = self._initialize_drafts()
    id = issue.key().id()
    if have_drafts is None:
      # Beware, this may do a query.
      have_drafts = bool(issue.get_num_drafts(self.user))
    if have_drafts:
      if id not in self._drafts:
        self._drafts.append(id)
        dirty = True
    else:
      if id in self._drafts:
        self._drafts.remove(id)
        dirty = True
    if dirty:
      self._save_drafts()

  def _initialize_drafts(self):
    """Initialize self._drafts from scratch.

    This mostly exists as a schema conversion utility.

    Returns:
      True if the user should call self._save_drafts(), False if not.
    """
    drafts = memcache.get('user_drafts:' + self.email)
    if drafts is not None:
      self._drafts = drafts
      ##logging.info('HIT: %s -> %s', self.email, self._drafts)
      return False
    # We're looking for the Issue key id.  The ancestry of comments goes:
    # Issue -> PatchSet -> Patch -> Comment.
    issue_ids = set(comment.key().parent().parent().parent().id()
                    for comment in gql(Comment,
                                       'WHERE author = :1 AND draft = TRUE',
                                       self.user))
    self._drafts = list(issue_ids)
    ##logging.info('INITIALIZED: %s -> %s', self.email, self._drafts)
    return True

  def _save_drafts(self):
    """Save self._drafts to memcache."""
    ##logging.info('SAVING: %s -> %s', self.email, self._drafts)
    memcache.set('user_drafts:' + self.email, self._drafts, 3600)

  def get_xsrf_token(self, offset=0):
    """Return an XSRF token for the current user."""
    # This code assumes that
    # self.user.email() == auth_utils.get_current_user().email()
    current_user = auth_utils.get_current_user()
    if self.user.user_id() != current_user.user_id():
      # Mainly for Google Account plus conversion.
      logging.info('Updating user_id for %s from %s to %s' % (
        self.user.email(), self.user.user_id(), current_user.user_id()))
      self.user = current_user
      self.put()
    if not self.xsrf_secret:
      self.xsrf_secret = os.urandom(8)
      self.put()
    m = md5.new(self.xsrf_secret)
    email_str = self.lower_email
    if isinstance(email_str, unicode):
      email_str = email_str.encode('utf-8')
    m.update(self.lower_email)
    when = int(time.time()) // 3600 + offset
    m.update(str(when))
    return m.hexdigest()<|MERGE_RESOLUTION|>--- conflicted
+++ resolved
@@ -14,12 +14,9 @@
 
 """App Engine data model (schema) definition for Rietveld."""
 
-<<<<<<< HEAD
 import datetime
-=======
 import itertools
 import json
->>>>>>> af160bdf
 import logging
 import md5
 import os
