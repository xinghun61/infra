# Copyright 2008 Google Inc.
#
# Licensed under the Apache License, Version 2.0 (the "License");
# you may not use this file except in compliance with the License.
# You may obtain a copy of the License at
#
#     http://www.apache.org/licenses/LICENSE-2.0
#
# Unless required by applicable law or agreed to in writing, software
# distributed under the License is distributed on an "AS IS" BASIS,
# WITHOUT WARRANTIES OR CONDITIONS OF ANY KIND, either express or implied.
# See the License for the specific language governing permissions and
# limitations under the License.

"""App Engine data model (schema) definition for Rietveld."""

# Python imports
import logging
import md5
import os
import re
import time

# AppEngine imports
from google.appengine.ext import db
from google.appengine.api import memcache

# Local imports
import engine
import patching


CONTEXT_CHOICES = (3, 10, 25, 50, 75, 100)


### GQL query cache ###


_query_cache = {}


def gql(cls, clause, *args, **kwds):
  """Return a query object, from the cache if possible.

  Args:
    cls: a db.Model subclass.
    clause: a query clause, e.g. 'WHERE draft = TRUE'.
    *args, **kwds: positional and keyword arguments to be bound to the query.

  Returns:
    A db.GqlQuery instance corresponding to the query with *args and
    **kwds bound to the query.
  """
  query_string = 'SELECT * FROM %s %s' % (cls.kind(), clause)
  query = _query_cache.get(query_string)
  if query is None:
    _query_cache[query_string] = query = db.GqlQuery(query_string)
  query.bind(*args, **kwds)
  return query


### Issues, PatchSets, Messages, Contents, Patches, Comments, and Buckets ###


class Issue(db.Model):
  """The major top-level entity.

  It has one or more PatchSets as its descendants.
  """

  subject = db.StringProperty(required=True)
  description = db.TextProperty()
  base = db.StringProperty()
  local_base = db.BooleanProperty(default=False)
  owner = db.UserProperty(auto_current_user_add=True, required=True)
  created = db.DateTimeProperty(auto_now_add=True)
  modified = db.DateTimeProperty(auto_now=True)
  reviewers = db.ListProperty(db.Email)
  cc = db.ListProperty(db.Email)
  closed = db.BooleanProperty(default=False)
  private = db.BooleanProperty(default=False)
  n_comments = db.IntegerProperty()

  _is_starred = None

  @property
  def is_starred(self):
    """Whether the current user has this issue starred."""
    if self._is_starred is not None:
      return self._is_starred
    account = Account.current_user_account
    self._is_starred = account is not None and self.key().id() in account.stars
    return self._is_starred

  def user_can_edit(self, user):
    """Return true if the given user has permission to edit this issue."""
    return user == self.owner or user.email().endswith("@chromium.org")

  @property
  def edit_allowed(self):
    """Whether the current user can edit this issue."""
    account = Account.current_user_account
    if account is None:
      return False
    return self.user_can_edit(account.user)

  def update_comment_count(self, n):
    """Increment the n_comments property by n.

    If n_comments in None, compute the count through a query.  (This
    is a transitional strategy while the database contains Issues
    created using a previous version of the schema.)
    """
    if self.n_comments is None:
      self.n_comments = self._get_num_comments()
    self.n_comments += n

  @property
  def num_comments(self):
    """The number of non-draft comments for this issue.

    This is almost an alias for self.n_comments, except that if
    n_comments is None, it is computed through a query, and stored,
    using n_comments as a cache.
    """
    if self.n_comments is None:
      self.n_comments = self._get_num_comments()
    return self.n_comments

  def _get_num_comments(self):
    """Helper to compute the number of comments through a query."""
    return gql(Comment,
               'WHERE ANCESTOR IS :1 AND draft = FALSE',
               self).count()

  _num_drafts = None

  @property
  def num_drafts(self):
    """The number of draft comments on this issue for the current user.

    The value is expensive to compute, so it is cached.
    """
    if self._num_drafts is None:
      account = Account.current_user_account
      if account is None:
        self._num_drafts = 0
      else:
        query = gql(Comment,
            'WHERE ANCESTOR IS :1 AND author = :2 AND draft = TRUE',
            self, account.user)
        self._num_drafts = query.count()
    return self._num_drafts


class PatchSet(db.Model):
  """A set of patchset uploaded together.

  This is a descendant of an Issue and has Patches as descendants.
  """

  issue = db.ReferenceProperty(Issue)  # == parent
  message = db.StringProperty()
  data = db.BlobProperty()
  url = db.LinkProperty()
  owner = db.UserProperty(auto_current_user_add=True, required=True)
  created = db.DateTimeProperty(auto_now_add=True)
  modified = db.DateTimeProperty(auto_now=True)
<<<<<<< HEAD
  n_comments = db.IntegerProperty()
  build_results = db.StringListProperty()
=======
  n_comments = db.IntegerProperty(default=0)
>>>>>>> bdb7ce2e

  def update_comment_count(self, n):
    """Increment the n_comments property by n."""
    self.n_comments = self.num_comments + n

  @property
  def num_comments(self):
    """The number of non-draft comments for this issue.

    This is almost an alias for self.n_comments, except that if
    n_comments is None, 0 is returned.
    """
    # For older patchsets n_comments is None.
    return self.n_comments or 0


class Message(db.Model):
  """A copy of a message sent out in email.

  This is a descendant of an Issue.
  """

  issue = db.ReferenceProperty(Issue)  # == parent
  subject = db.StringProperty()
  sender = db.EmailProperty()
  recipients = db.ListProperty(db.Email)
  date = db.DateTimeProperty(auto_now_add=True)
  text = db.TextProperty()
  draft = db.BooleanProperty(default=False)


class Content(db.Model):
  """The content of a text file.

  This is a descendant of a Patch.
  """

  # parent => Patch
  text = db.TextProperty()
  data = db.BlobProperty()
  # Checksum over text or data depending on the type of this content.
  checksum = db.TextProperty()
  is_uploaded = db.BooleanProperty(default=False)
  is_bad = db.BooleanProperty(default=False)
  file_too_large = db.BooleanProperty(default=False)

  @property
  def lines(self):
    """The text split into lines, retaining line endings."""
    if not self.text:
      return []
    return self.text.splitlines(True)


class Patch(db.Model):
  """A single patch, i.e. a set of changes to a single file.

  This is a descendant of a PatchSet.
  """

  patchset = db.ReferenceProperty(PatchSet)  # == parent
  filename = db.StringProperty()
  status = db.StringProperty()  # 'A', 'A  +', 'M', 'D' etc
  text = db.TextProperty()
  content = db.ReferenceProperty(Content)
  patched_content = db.ReferenceProperty(Content, collection_name='patch2_set')
  is_binary = db.BooleanProperty(default=False)
  # Ids of patchsets that have a different version of this file.
  delta = db.ListProperty(int)
  delta_calculated = db.BooleanProperty(default=False)
  lint_error_count = db.IntegerProperty(default=-1)

  _lines = None

  @property
  def lines(self):
    """The patch split into lines, retaining line endings.

    The value is cached.
    """
    if self._lines is not None:
      return self._lines
    if not self.text:
      lines = []
    else:
      lines = self.text.splitlines(True)
    self._lines = lines
    return lines

  _property_changes = None

  @property
  def property_changes(self):
    """The property changes split into lines.

    The value is cached.
    """
    if self._property_changes != None:
      return self._property_changes
    self._property_changes = []
    match = re.search('^Property changes on.*\n'+'_'*67+'$', self.text,
                      re.MULTILINE)
    if match:
      self._property_changes = self.text[match.end():].splitlines()
    return self._property_changes

  _num_lines = None

  @property
  def num_lines(self):
    """The number of lines in this patch.

    The value is cached.
    """
    if self._num_lines is None:
      self._num_lines = len(self.lines)
    return self._num_lines

  _num_chunks = None

  @property
  def num_chunks(self):
    """The number of 'chunks' in this patch.

    A chunk is a block of lines starting with '@@'.

    The value is cached.
    """
    if self._num_chunks is None:
      num = 0
      for line in self.lines:
        if line.startswith('@@'):
          num += 1
      self._num_chunks = num
    return self._num_chunks

  _num_comments = None

  @property
  def num_comments(self):
    """The number of non-draft comments for this patch.

    The value is cached.
    """
    if self._num_comments is None:
      self._num_comments = gql(Comment,
                               'WHERE patch = :1 AND draft = FALSE',
                               self).count()
    return self._num_comments

  _num_drafts = None

  @property
  def num_drafts(self):
    """The number of draft comments on this patch for the current user.

    The value is expensive to compute, so it is cached.
    """
    if self._num_drafts is None:
      account = Account.current_user_account
      if account is None:
        self._num_drafts = 0
      else:
        query = gql(Comment,
                    'WHERE patch = :1 AND draft = TRUE AND author = :2',
                    self, account.user)
        self._num_drafts = query.count()
    return self._num_drafts

  def get_content(self):
    """Get self.content, or fetch it if necessary.

    This is the content of the file to which this patch is relative.

    Returns:
      a Content instance.

    Raises:
      engine.FetchError: If there was a problem fetching it.
    """
    try:
      if self.content is not None:
        if self.content.is_bad:
          msg = 'Bad content. Try to upload again.'
          logging.warn('Patch.get_content: %s', msg)
          raise engine.FetchError(msg)
        if self.content.is_uploaded and self.content.text == None:
          msg = 'Upload in progress.'
          logging.warn('Patch.get_content: %s', msg)
          raise engine.FetchError(msg)
        else:
          return self.content
    except db.Error:
      # This may happen when a Content entity was deleted behind our back.
      self.content = None

    content = engine.FetchBase(self.patchset.issue.base, self)
    content.put()
    self.content = content
    self.put()
    return content

  def get_patched_content(self):
    """Get self.patched_content, computing it if necessary.

    This is the content of the file after applying this patch.

    Returns:
      a Content instance.

    Raises:
      engine.FetchError: If there was a problem fetching the old content.
    """
    try:
      if self.patched_content is not None:
        return self.patched_content
    except db.Error:
      # This may happen when a Content entity was deleted behind our back.
      self.patched_content = None

    old_lines = self.get_content().text.splitlines(True)
    logging.info('Creating patched_content for %s', self.filename)
    chunks = patching.ParsePatchToChunks(self.lines, self.filename)
    new_lines = []
    for tag, old, new in patching.PatchChunks(old_lines, chunks):
      new_lines.extend(new)
    text = db.Text(''.join(new_lines))
    patched_content = Content(text=text, parent=self)
    patched_content.put()
    self.patched_content = patched_content
    self.put()
    return patched_content

  @property
  def no_base_file(self):
    """Returns True iff the base file is not available."""
    return self.content and self.content.file_too_large


class Comment(db.Model):
  """A Comment for a specific line of a specific file.

  This is a descendant of a Patch.
  """

  patch = db.ReferenceProperty(Patch)  # == parent
  message_id = db.StringProperty()  # == key_name
  author = db.UserProperty(auto_current_user_add=True)
  date = db.DateTimeProperty(auto_now=True)
  lineno = db.IntegerProperty()
  text = db.TextProperty()
  left = db.BooleanProperty()
  draft = db.BooleanProperty(required=True, default=True)

  def complete(self, patch):
    """Set the shorttext and buckets attributes."""
    # TODO(guido): Turn these into caching proprties instead.
    # TODO(guido): Properly parse the text into quoted and unquoted buckets.
    self.shorttext = self.text.lstrip()[:50].rstrip()
    self.buckets = [Bucket(text=self.text)]


class Bucket(db.Model):
  """A 'Bucket' of text.

  A comment may consist of multiple text buckets, some of which may be
  collapsed by default (when they represent quoted text).

  NOTE: This entity is never written to the database.  See Comment.complete().
  """
  # TODO(guido): Flesh this out.

  text = db.TextProperty()


### Repositories and Branches ###


class Repository(db.Model):
  """A specific Subversion repository."""

  name = db.StringProperty(required=True)
  url = db.LinkProperty(required=True)
  owner = db.UserProperty(auto_current_user_add=True)

  def __str__(self):
    return self.name


class Branch(db.Model):
  """A trunk, branch, or atag in a specific Subversion repository."""

  repo = db.ReferenceProperty(Repository, required=True)
  # Cache repo.name as repo_name, to speed up set_branch_choices()
  # in views.IssueBaseForm.
  repo_name = db.StringProperty()
  category = db.StringProperty(required=True,
                               choices=('*trunk*', 'branch', 'tag'))
  name = db.StringProperty(required=True)
  url = db.LinkProperty(required=True)
  owner = db.UserProperty(auto_current_user_add=True)


### Accounts ###


class Account(db.Model):
  """Maps a user or email address to a user-selected nickname, and more.

  Nicknames do not have to be unique.

  The default nickname is generated from the email address by
  stripping the first '@' sign and everything after it.  The email
  should not be empty nor should it start with '@' (AssertionError
  error is raised if either of these happens).

  This also holds a list of ids of starred issues.  The expectation
  that you won't have more than a dozen or so starred issues (a few
  hundred in extreme cases) and the memory used up by a list of
  integers of that size is very modest, so this is an efficient
  solution.  (If someone found a use case for having thousands of
  starred issues we'd have to think of a different approach.)
  """

  user = db.UserProperty(auto_current_user_add=True, required=True)
  email = db.EmailProperty(required=True)  # key == <email>
  nickname = db.StringProperty(required=True)
  default_context = db.IntegerProperty(default=engine.DEFAULT_CONTEXT,
                                       choices=CONTEXT_CHOICES)
  default_column_width = db.IntegerProperty(default=engine.DEFAULT_COLUMN_WIDTH)
  created = db.DateTimeProperty(auto_now_add=True)
  modified = db.DateTimeProperty(auto_now=True)
  stars = db.ListProperty(int)  # Issue ids of all starred issues
  fresh = db.BooleanProperty()
  uploadpy_hint = db.BooleanProperty(default=True)
  notify_by_email = db.BooleanProperty(default=True)
  notify_by_chat = db.BooleanProperty(default=False)

  # Current user's Account.  Updated by middleware.AddUserToRequestMiddleware.
  current_user_account = None

  lower_email = db.StringProperty()
  lower_nickname = db.StringProperty()
  xsrf_secret = db.BlobProperty()

  # Note that this doesn't get called when doing multi-entity puts.
  def put(self):
    self.lower_email = str(self.email).lower()
    self.lower_nickname = self.nickname.lower()
    super(Account, self).put()

  @classmethod
  def get_account_for_user(cls, user):
    """Get the Account for a user, creating a default one if needed."""
    email = user.email()
    assert email
    key = '<%s>' % email
    # Since usually the account already exists, first try getting it
    # without the transaction implied by get_or_insert().
    account = cls.get_by_key_name(key)
    if account is not None:
      return account
    nickname = cls.create_nickname_for_user(user)
    return cls.get_or_insert(key, user=user, email=email, nickname=nickname,
                             fresh=True)

  @classmethod
  def create_nickname_for_user(cls, user):
    """Returns a unique nickname for a user."""
    name = nickname = user.email().split('@', 1)[0]
    next_char = chr(ord(nickname[0].lower())+1)
    existing_nicks = [account.lower_nickname
                      for account in cls.gql(('WHERE lower_nickname >= :1 AND '
                                              'lower_nickname < :2'),
                                             nickname.lower(), next_char)]
    suffix = 0
    while nickname.lower() in existing_nicks:
      suffix += 1
      nickname = '%s%d' % (name, suffix)
    return nickname

  @classmethod
  def get_nickname_for_user(cls, user):
    """Get the nickname for a user."""
    return cls.get_account_for_user(user).nickname

  @classmethod
  def get_account_for_email(cls, email):
    """Get the Account for an email address, or return None."""
    assert email
    key = '<%s>' % email
    return cls.get_by_key_name(key)

  @classmethod
  def get_by_key_name(cls, key, **kwds):
    """Override db.Model.get_by_key_name() to use cached value if possible."""
    if not kwds and cls.current_user_account is not None:
      if key == cls.current_user_account.key().name():
        return cls.current_user_account
    return super(Account, cls).get_by_key_name(key, **kwds)

  @classmethod
  def get_multiple_accounts_by_email(cls, emails):
    """Get multiple accounts.  Returns a dict by email."""
    results = {}
    keys = []
    for email in emails:
      if cls.current_user_account and email == cls.current_user_account.email:
        results[email] = cls.current_user_account
      else:
        keys.append('<%s>' % email)
    if keys:
      accounts = cls.get_by_key_name(keys)
      for account in accounts:
        if account is not None:
          results[account.email] = account
    return results

  @classmethod
  def get_nickname_for_email(cls, email, default=None):
    """Get the nickname for an email address, possibly a default.

    If default is None a generic nickname is computed from the email
    address.

    Args:
      email: email address.
      default: If given and no account is found, returned as the default value.
    Returns:
      Nickname for given email.
    """
    account = cls.get_account_for_email(email)
    if account is not None and account.nickname:
      return account.nickname
    if default is not None:
      return default
    return email.replace('@', '_')

  @classmethod
  def get_account_for_nickname(cls, nickname):
    """Get the list of Accounts that have this nickname."""
    assert nickname
    assert '@' not in nickname
    return cls.all().filter('lower_nickname =', nickname.lower()).get()

  @classmethod
  def get_email_for_nickname(cls, nickname):
    """Turn a nickname into an email address.

    If the nickname is not unique or does not exist, this returns None.
    """
    account = cls.get_account_for_nickname(nickname)
    if account is None:
      return None
    return account.email

  def user_has_selected_nickname(self):
    """Return True if the user picked the nickname.

    Normally this returns 'not self.fresh', but if that property is
    None, we assume that if the created and modified timestamp are
    within 2 seconds, the account is fresh (i.e. the user hasn't
    selected a nickname yet).  We then also update self.fresh, so it
    is used as a cache and may even be written back if we're lucky.
    """
    if self.fresh is None:
      delta = self.created - self.modified
      # Simulate delta = abs(delta)
      if delta.days < 0:
        delta = -delta
      self.fresh = (delta.days == 0 and delta.seconds < 2)
    return not self.fresh

  _drafts = None

  @property
  def drafts(self):
    """A list of issue ids that have drafts by this user.

    This is cached in memcache.
    """
    if self._drafts is None:
      if self._initialize_drafts():
        self._save_drafts()
    return self._drafts

  def update_drafts(self, issue, have_drafts=None):
    """Update the user's draft status for this issue.

    Args:
      issue: an Issue instance.
      have_drafts: optional bool forcing the draft status.  By default,
          issue.num_drafts is inspected (which may query the datastore).

    The Account is written to the datastore if necessary.
    """
    dirty = False
    if self._drafts is None:
      dirty = self._initialize_drafts()
    id = issue.key().id()
    if have_drafts is None:
      have_drafts = bool(issue.num_drafts)  # Beware, this may do a query.
    if have_drafts:
      if id not in self._drafts:
        self._drafts.append(id)
        dirty = True
    else:
      if id in self._drafts:
        self._drafts.remove(id)
        dirty = True
    if dirty:
      self._save_drafts()

  def _initialize_drafts(self):
    """Initialize self._drafts from scratch.

    This mostly exists as a schema conversion utility.

    Returns:
      True if the user should call self._save_drafts(), False if not.
    """
    drafts = memcache.get('user_drafts:' + self.email)
    if drafts is not None:
      self._drafts = drafts
      ##logging.info('HIT: %s -> %s', self.email, self._drafts)
      return False
    # We're looking for the Issue key id.  The ancestry of comments goes:
    # Issue -> PatchSet -> Patch -> Comment.
    issue_ids = set(comment.key().parent().parent().parent().id()
                    for comment in gql(Comment,
                                       'WHERE author = :1 AND draft = TRUE',
                                       self.user))
    self._drafts = list(issue_ids)
    ##logging.info('INITIALIZED: %s -> %s', self.email, self._drafts)
    return True

  def _save_drafts(self):
    """Save self._drafts to memcache."""
    ##logging.info('SAVING: %s -> %s', self.email, self._drafts)
    memcache.set('user_drafts:' + self.email, self._drafts, 3600)

  def get_xsrf_token(self, offset=0):
    """Return an XSRF token for the current user."""
    if not self.xsrf_secret:
      self.xsrf_secret = os.urandom(8)
      self.put()
    m = md5.new(self.xsrf_secret)
    email_str = self.lower_email
    if isinstance(email_str, unicode):
      email_str = email_str.encode('utf-8')
    m.update(self.lower_email)
    when = int(time.time()) // 3600 + offset
    m.update(str(when))
    return m.hexdigest()<|MERGE_RESOLUTION|>--- conflicted
+++ resolved
@@ -166,12 +166,8 @@
   owner = db.UserProperty(auto_current_user_add=True, required=True)
   created = db.DateTimeProperty(auto_now_add=True)
   modified = db.DateTimeProperty(auto_now=True)
-<<<<<<< HEAD
-  n_comments = db.IntegerProperty()
+  n_comments = db.IntegerProperty(default=0)
   build_results = db.StringListProperty()
-=======
-  n_comments = db.IntegerProperty(default=0)
->>>>>>> bdb7ce2e
 
   def update_comment_count(self, n):
     """Increment the n_comments property by n."""
