--- conflicted
+++ resolved
@@ -1133,39 +1133,6 @@
   quoted = ndb.BooleanProperty()
 
 
-<<<<<<< HEAD
-=======
-### Repositories and Branches ###
-
-
-class Repository(ndb.Model):
-  """A specific Subversion repository."""
-
-  name = ndb.StringProperty(required=True)
-  url = ndb.StringProperty(required=True)
-  owner = auth_utils.AnyAuthUserProperty(auto_current_user_add=True)
-  guid = ndb.StringProperty()  # global unique repository id
-
-  def __str__(self):
-    return self.name
-
-
-BRANCH_CATEGORY_CHOICES = ('*trunk*', 'branch', 'tag')
-
-class Branch(ndb.Model):
-  """A trunk, branch, or a tag in a specific Subversion repository."""
-
-  repo_key = ndb.KeyProperty(name='repo', kind=Repository, required=True)
-  # Cache repo.name as repo_name, to speed up set_branch_choices()
-  # in views.IssueBaseForm.
-  repo_name = ndb.StringProperty()
-  category = ndb.StringProperty(required=True, choices=BRANCH_CATEGORY_CHOICES)
-  name = ndb.StringProperty(required=True)
-  url = ndb.StringProperty(required=True)
-  owner = auth_utils.AnyAuthUserProperty(auto_current_user_add=True)
-
-
->>>>>>> fa8542b4
 ### Accounts ###
 
 
