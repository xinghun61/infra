# Copyright 2008 Google Inc.
#
# Licensed under the Apache License, Version 2.0 (the "License");
# you may not use this file except in compliance with the License.
# You may obtain a copy of the License at
#
#     http://www.apache.org/licenses/LICENSE-2.0
#
# Unless required by applicable law or agreed to in writing, software
# distributed under the License is distributed on an "AS IS" BASIS,
# WITHOUT WARRANTIES OR CONDITIONS OF ANY KIND, either express or implied.
# See the License for the specific language governing permissions and
# limitations under the License.

"""Views for Rietveld."""

import binascii
import calendar
import cgi
import datetime
import email  # see incoming_mail()
import email.utils
import itertools
import json
import logging
import md5
import os
import random
import re
import tarfile
import tempfile
import time
import urllib
from cStringIO import StringIO
from xml.etree import ElementTree

from google.appengine.api import app_identity
from google.appengine.api import mail
from google.appengine.api import memcache
from google.appengine.api import taskqueue
from google.appengine.api import urlfetch
from google.appengine.api import users
from google.appengine.datastore import datastore_query
from google.appengine.ext import db
from google.appengine.ext import ndb
from google.appengine.runtime import DeadlineExceededError
from google.appengine.runtime import apiproxy_errors

from django import forms
# Import settings as django_settings to avoid name conflict with settings().
from django.conf import settings as django_settings
from django.http import HttpResponse, HttpResponseRedirect, HttpResponseNotFound
from django.shortcuts import render_to_response
import django.template
from django.template import RequestContext
from django.utils import encoding
from django.utils.html import strip_tags
from django.utils.html import urlize
from django.utils.safestring import mark_safe
from django.core.urlresolvers import reverse
from django.core.servers.basehttp import FileWrapper

import httplib2
from oauth2client.appengine import _parse_state_value
from oauth2client.appengine import _safe_html
from oauth2client.appengine import CredentialsNDBModel
from oauth2client.appengine import StorageByKeyName
from oauth2client.appengine import xsrf_secret_key
from oauth2client.client import AccessTokenRefreshError
from oauth2client.client import OAuth2WebServerFlow
from oauth2client import xsrfutil

from codereview import auth_utils
from codereview import engine
from codereview import library
from codereview import models
from codereview import models_chromium
from codereview import notify_xmpp
from codereview import patching
from codereview import utils
from codereview.common import IS_DEV
from codereview.exceptions import FetchError
from codereview.responses import HttpTextResponse, HttpHtmlResponse, respond
import codereview.decorators as deco


# Add our own custom template tags library.
django.template.add_to_builtins('codereview.library')


### Constants ###


OAUTH_DEFAULT_ERROR_MESSAGE = 'OAuth 2.0 error occurred.'
_ACCESS_TOKEN_TEMPLATE_ROOT = 'http://localhost:%(port)d?'
ACCESS_TOKEN_REDIRECT_TEMPLATE = (_ACCESS_TOKEN_TEMPLATE_ROOT +
                                  'access_token=%(token)s')
ACCESS_TOKEN_FAIL_REDIRECT_TEMPLATE = (_ACCESS_TOKEN_TEMPLATE_ROOT +
                                       'error=%(error)s')
# Maximum forms fields length
MAX_SUBJECT = 100
MAX_DESCRIPTION = 10000
MAX_URL = 2083
MAX_REVIEWERS = 1000
MAX_CC = 2000
MAX_MESSAGE = 10000
MAX_FILENAME = 255
MAX_DB_KEY_LENGTH = 1000

DB_WRITE_TRIES = 3
DB_WRITE_PAUSE = 4


### Form classes ###


class AccountInput(forms.TextInput):
  # Associates the necessary css/js files for the control.  See
  # http://docs.djangoproject.com/en/dev/topics/forms/media/.
  #
  # Don't forget to place {{formname.media}} into html header
  # when using this html control.
  class Media:
    css = {
      'all': ('autocomplete/jquery.autocomplete.css',)
    }
    js = (
      'autocomplete/lib/jquery.js',
      'autocomplete/lib/jquery.bgiframe.min.js',
      'autocomplete/lib/jquery.ajaxQueue.js',
      'autocomplete/jquery.autocomplete.js'
    )

  def render(self, name, value, attrs=None):
    output = super(AccountInput, self).render(name, value, attrs)
    if models.Account.current_user_account is not None:
      # TODO(anatoli): move this into .js media for this form
      data = {'name': name, 'url': reverse(account),
              'multiple': 'true'}
      if self.attrs.get('multiple', True) == False:
        data['multiple'] = 'false'
      output += mark_safe(u'''
      <script type="text/javascript">
          jQuery("#id_%(name)s").autocomplete("%(url)s", {
          max: 10,
          highlight: false,
          multiple: %(multiple)s,
          multipleSeparator: ", ",
          scroll: true,
          scrollHeight: 300,
          matchContains: true,
          formatResult : function(row) {
          return row[0].replace(/ .+/gi, '');
          }
          });
      </script>''' % data)
    return output


class UploadForm(forms.Form):

  subject = forms.CharField(max_length=MAX_SUBJECT)
  description = forms.CharField(max_length=MAX_DESCRIPTION, required=False)
  content_upload = forms.BooleanField(required=False)
  separate_patches = forms.BooleanField(required=False)
  base = forms.CharField(max_length=MAX_URL, required=False)
  data = forms.FileField(required=False)
  issue = forms.IntegerField(required=False)
  reviewers = forms.CharField(max_length=MAX_REVIEWERS, required=False)
  cc = forms.CharField(max_length=MAX_CC, required=False)
  private = forms.BooleanField(required=False, initial=False)
  send_mail = forms.BooleanField(required=False)
  base_hashes = forms.CharField(required=False)
  commit = forms.BooleanField(required=False)
  repo_guid = forms.CharField(required=False, max_length=MAX_URL)

  def clean_base(self):
    base = self.cleaned_data.get('base')
    if not base and not self.cleaned_data.get('content_upload', False):
      raise forms.ValidationError, 'Base URL is required.'
    return self.cleaned_data.get('base')

  def get_base(self):
    return self.cleaned_data.get('base')


class UploadContentForm(forms.Form):
  filename = forms.CharField(max_length=MAX_FILENAME)
  status = forms.CharField(required=False, max_length=20)
  checksum = forms.CharField(max_length=32)
  file_too_large = forms.BooleanField(required=False)
  is_binary = forms.BooleanField(required=False)
  is_current = forms.BooleanField(required=False)

  def clean(self):
    # Check presence of 'data'. We cannot use FileField because
    # it disallows empty files.
    super(UploadContentForm, self).clean()
    if not self.files and 'data' not in self.files:
      raise forms.ValidationError, 'No content uploaded.'
    return self.cleaned_data

  def get_uploaded_content(self):
    return self.files['data'].read()


class UploadPatchForm(forms.Form):
  filename = forms.CharField(max_length=MAX_FILENAME)
  content_upload = forms.BooleanField(required=False)

  def get_uploaded_patch(self):
    return self.files['data'].read()


class UploadBuildResult(forms.Form):
  platform_id = forms.CharField(max_length=255)
  # Not specifying a status removes this build result
  status = forms.CharField(max_length=255, required=False)
  details_url = forms.URLField(max_length=2083, required=False)

  SEPARATOR = '|'
  _VALID_STATUS = ['failure', 'pending', 'success', '']

  def is_valid(self):
    if not super(UploadBuildResult, self).is_valid():
      return False
    if self.cleaned_data['status'] not in UploadBuildResult._VALID_STATUS:
      self.errors['status'] = ['"%s" is not a valid build result status' %
                               self.cleaned_data['status']]
      return False
    return True

  def __str__(self):
    return '%s%s%s%s%s' % (strip_tags(self.cleaned_data['platform_id']),
                           UploadBuildResult.SEPARATOR,
                           strip_tags(self.cleaned_data['status']),
                           UploadBuildResult.SEPARATOR,
                           strip_tags(self.cleaned_data['details_url']))


class EditLocalBaseForm(forms.Form):
  subject = forms.CharField(max_length=MAX_SUBJECT,
                            widget=forms.TextInput(attrs={'size': 60}))
  description = forms.CharField(required=False,
                                max_length=MAX_DESCRIPTION,
                                widget=forms.Textarea(attrs={'cols': 60}))
  reviewers = forms.CharField(required=False,
                              max_length=MAX_REVIEWERS,
                              widget=AccountInput(attrs={'size': 60}))
  cc = forms.CharField(required=False,
                       max_length=MAX_CC,
                       label = 'CC',
                       widget=AccountInput(attrs={'size': 60}))
  private = forms.BooleanField(required=False, initial=False)
  closed = forms.BooleanField(required=False)

  def get_base(self):
    return None


class PublishForm(forms.Form):

  subject = forms.CharField(max_length=MAX_SUBJECT,
                            widget=forms.TextInput(attrs={'size': 60}))
  reviewers = forms.CharField(required=False,
                              max_length=MAX_REVIEWERS,
                              widget=AccountInput(attrs={'size': 60}))
  cc = forms.CharField(required=False,
                       max_length=MAX_CC,
                       label = 'CC',
                       widget=AccountInput(attrs={'size': 60}))
  send_mail = forms.BooleanField(required=False)
  add_as_reviewer = forms.BooleanField(required=False, initial=True)
  message = forms.CharField(required=False,
                            max_length=MAX_MESSAGE,
                            widget=forms.Textarea(attrs={'cols': 60}))
  message_only = forms.BooleanField(required=False,
                                    widget=forms.HiddenInput())
  no_redirect = forms.BooleanField(required=False,
                                   widget=forms.HiddenInput())
  commit = forms.BooleanField(required=False, widget=forms.HiddenInput())
  in_reply_to = forms.CharField(required=False,
                                max_length=MAX_DB_KEY_LENGTH,
                                widget=forms.HiddenInput())
  automated = forms.BooleanField(required=False, widget=forms.HiddenInput(),
                                 initial=True)
  verbose = forms.BooleanField(required=False, widget=forms.HiddenInput())


class MiniPublishForm(forms.Form):

  reviewers = forms.CharField(required=False,
                              max_length=MAX_REVIEWERS,
                              widget=AccountInput(attrs={'size': 60}))
  cc = forms.CharField(required=False,
                       max_length=MAX_CC,
                       label = 'CC',
                       widget=AccountInput(attrs={'size': 60}))
  send_mail = forms.BooleanField(required=False)
  add_as_reviewer = forms.BooleanField(required=False, initial=True)
  message = forms.CharField(required=False,
                            max_length=MAX_MESSAGE,
                            widget=forms.Textarea(attrs={'cols': 60}))
  message_only = forms.BooleanField(required=False,
                                    widget=forms.HiddenInput())
  no_redirect = forms.BooleanField(required=False,
                                   widget=forms.HiddenInput())
  commit = forms.BooleanField(required=False, widget=forms.HiddenInput())
  automated = forms.BooleanField(required=False, widget=forms.HiddenInput(),
                                 initial=True)
  verbose = forms.BooleanField(required=False, widget=forms.HiddenInput())


class BlockForm(forms.Form):
  blocked = forms.BooleanField(
      required=False,
      help_text='Should this user be blocked')


FORM_CONTEXT_VALUES = [(z, '%d lines' % z) for z in models.CONTEXT_CHOICES]
FORM_CONTEXT_VALUES.append(('', 'Whole file'))


class SettingsForm(forms.Form):

  nickname = forms.CharField(max_length=30)
  context = forms.IntegerField(
      widget=forms.Select(choices=FORM_CONTEXT_VALUES),
      required=False,
      label='Context')
  column_width = forms.IntegerField(
      initial=django_settings.DEFAULT_COLUMN_WIDTH,
      min_value=django_settings.MIN_COLUMN_WIDTH,
      max_value=django_settings.MAX_COLUMN_WIDTH)
  notify_by_email = forms.BooleanField(required=False,
                                       widget=forms.HiddenInput())
  notify_by_chat = forms.BooleanField(
      required=False,
      help_text='You must accept the invite for this to work.')

  def clean_nickname(self):
    nickname = self.cleaned_data.get('nickname')
    # Check for allowed characters
    match = re.match(r'[\w\.\-_\(\) ]+$', nickname, re.UNICODE|re.IGNORECASE)
    if not match:
      raise forms.ValidationError('Allowed characters are letters, digits, '
                                  '".-_()" and spaces.')
    # Check for sane whitespaces
    if re.search(r'\s{2,}', nickname):
      raise forms.ValidationError('Use single spaces between words.')
    if len(nickname) != len(nickname.strip()):
      raise forms.ValidationError('Leading and trailing whitespaces are '
                                  'not allowed.')

    if nickname.lower() == 'me':
      raise forms.ValidationError('Choose a different nickname.')

    # Look for existing nicknames
    accounts = list(models.Account.gql('WHERE lower_nickname = :1',
                                       nickname.lower()))
    for account in accounts:
      if account.key() == models.Account.current_user_account.key():
        continue
      raise forms.ValidationError('This nickname is already in use.')

    return nickname


class MigrateEntitiesForm(forms.Form):

  account = forms.CharField(label='Your previous email address')
  _user = None

  def set_user(self, user):
    """Sets the _user attribute.

    A user object is needed for validation. This method has to be
    called before is_valid() is called to allow us to validate if a
    email address given in account belongs to the same user.
    """
    self._user = user

  def clean_account(self):
    """Verifies that an account with this emails exists and returns it.

    This method is executed by Django when Form.is_valid() is called.
    """
    if self._user is None:
      raise forms.ValidationError('No user given.')
    account = models.Account.get_account_for_email(self.cleaned_data['account'])
    if account is None:
      raise forms.ValidationError('No such email.')
    if account.user.email() == self._user.email():
      raise forms.ValidationError(
        'Nothing to do. This is your current email address.')
    if account.user.user_id() != self._user.user_id():
      raise forms.ValidationError(
        'This email address isn\'t related to your account.')
    return account


ORDER_CHOICES = (
    '__key__',
    'owner',
    'created',
    'modified',
)

class SearchForm(forms.Form):

  format = forms.ChoiceField(
      required=False,
      choices=(
        ('html', 'html'),
        ('json', 'json')),
      widget=forms.HiddenInput(attrs={'value': 'html'}))
  keys_only = forms.BooleanField(
      required=False,
      widget=forms.HiddenInput(attrs={'value': 'False'}))
  with_messages = forms.BooleanField(
      required=False,
      widget=forms.HiddenInput(attrs={'value': 'False'}))
  cursor = forms.CharField(
      required=False,
      widget=forms.HiddenInput(attrs={'value': ''}))
  limit = forms.IntegerField(
      required=False,
      min_value=1,
      max_value=1000,
      widget=forms.HiddenInput(attrs={'value': '30'}))
  closed = forms.NullBooleanField(required=False)
  owner = forms.CharField(required=False,
                          max_length=MAX_REVIEWERS,
                          widget=AccountInput(attrs={'size': 60,
                                                     'multiple': False}))
  reviewer = forms.CharField(required=False,
                             max_length=MAX_REVIEWERS,
                             widget=AccountInput(attrs={'size': 60,
                                                        'multiple': False}))
  cc = forms.CharField(required=False,
                       max_length=MAX_CC,
                       label = 'CC',
                       widget=AccountInput(attrs={'size': 60}))
  repo_guid = forms.CharField(required=False, max_length=MAX_URL,
                              label="Repository ID")
  base = forms.CharField(required=False, max_length=MAX_URL)
  private = forms.NullBooleanField(required=False)
  commit = forms.NullBooleanField(required=False)
  created_before = forms.DateTimeField(required=False, label='Created before')
  created_after = forms.DateTimeField(
      required=False, label='Created on or after')
  modified_before = forms.DateTimeField(required=False, label='Modified before')
  modified_after = forms.DateTimeField(
      required=False, label='Modified on or after')
  order = forms.ChoiceField(
      required=False, help_text='Order: Name of one of the datastore keys',
      choices=sum(
        ([(x, x), ('-' + x, '-' + x)] for x in ORDER_CHOICES),
        [('', '(default)')]))

  def _clean_accounts(self, key):
    """Cleans up autocomplete field.

    The input is validated to be zero or one name/email and it's
    validated that the users exists.

    Args:
      key: the field name.

    Returns an User instance or raises ValidationError.
    """
    accounts = filter(None,
                      (x.strip()
                       for x in self.cleaned_data.get(key, '').split(',')))
    if len(accounts) > 1:
      raise forms.ValidationError('Only one user name is allowed.')
    elif not accounts:
      return None
    account = accounts[0]
    if '@' in account:
      acct = models.Account.get_account_for_email(account)
    else:
      acct = models.Account.get_account_for_nickname(account)
    if not acct:
      raise forms.ValidationError('Unknown user')
    return acct.user

  def clean_owner(self):
    return self._clean_accounts('owner')

  def clean_reviewer(self):
    user = self._clean_accounts('reviewer')
    if user:
      return user.email()


class StringListField(forms.CharField):

  def prepare_value(self, value):
    if value is None:
      return ''
    return ','.join(value)

  def to_python(self, value):
    if not value:
      return []
    return [list_value.strip() for list_value in value.split(',')]


class ClientIDAndSecretForm(forms.Form):
  """Simple form for collecting Client ID and Secret."""
  client_id = forms.CharField()
  client_secret = forms.CharField()
  additional_client_ids = StringListField()


class UpdateStatsForm(forms.Form):
  tasks_to_trigger = forms.CharField(
      required=True, max_length=2000,
      help_text='Coma separated items.',
      widget=forms.TextInput(attrs={'size': '100'}))


### Exceptions ###


class InvalidIncomingEmailError(Exception):
  """Exception raised by incoming mail handler when a problem occurs."""


### Helper functions ###


def _random_bytes(n):
  """Helper returning a string of random bytes of given length."""
  return ''.join(map(chr, (random.randrange(256) for i in xrange(n))))


def _clean_int(value, default, min_value=None, max_value=None):
  """Helper to cast value to int and to clip it to min or max_value.

  Args:
    value: Any value (preferably something that can be casted to int).
    default: Default value to be used when type casting fails.
    min_value: Minimum allowed value (default: None).
    max_value: Maximum allowed value (default: None).

  Returns:
    An integer between min_value and max_value.
  """
  if not isinstance(value, (int, long)):
    try:
      value = int(value)
    except (TypeError, ValueError):
      value = default
  if min_value is not None:
    value = max(min_value, value)
  if max_value is not None:
    value = min(value, max_value)
  return value


### Request handlers ###


def index(request):
  """/ - Show a list of review issues"""
  if request.user is None:
    return view_all(request, index_call=True)
  else:
    return mine(request)


DEFAULT_LIMIT = 20


def _url(path, **kwargs):
  """Format parameters for query string.

  Args:
    path: Path of URL.
    kwargs: Keyword parameters are treated as values to add to the query
      parameter of the URL.  If empty no query parameters will be added to
      path and '?' omitted from the URL.
  """
  if kwargs:
    encoded_parameters = urllib.urlencode(kwargs)
    if path.endswith('?'):
      # Trailing ? on path.  Append parameters to end.
      return '%s%s' % (path, encoded_parameters)
    elif '?' in path:
      # Append additional parameters to existing query parameters.
      return '%s&%s' % (path, encoded_parameters)
    else:
      # Add query parameters to path with no query parameters.
      return '%s?%s' % (path, encoded_parameters)
  else:
    return path


def _inner_paginate(request, issues, template, extra_template_params):
  """Display paginated list of issues.

  Takes care of the private bit.

  Args:
    request: Request containing offset and limit parameters.
    issues: Issues to be displayed.
    template: Name of template that renders issue page.
    extra_template_params: Dictionary of extra parameters to pass to page
      rendering.

  Returns:
    Response for sending back to browser.
  """
  visible_issues = [i for i in issues if i.view_allowed]
  _optimize_draft_counts(visible_issues)
  _load_users_for_issues(visible_issues)
  params = {
    'issues': visible_issues,
    'limit': None,
    'newest': None,
    'prev': None,
    'next': None,
    'nexttext': '',
    'first': '',
    'last': '',
  }
  if extra_template_params:
    params.update(extra_template_params)
  return respond(request, template, params)


def _paginate_issues(page_url,
                     request,
                     query,
                     template,
                     extra_nav_parameters=None,
                     extra_template_params=None):
  """Display paginated list of issues.

  Args:
    page_url: Base URL of issue page that is being paginated.  Typically
      generated by calling 'reverse' with a name and arguments of a view
      function.
    request: Request containing offset and limit parameters.
    query: Query over issues.
    template: Name of template that renders issue page.
    extra_nav_parameters: Dictionary of extra parameters to append to the
      navigation links.
    extra_template_params: Dictionary of extra parameters to pass to page
      rendering.

  Returns:
    Response for sending back to browser.
  """
  offset = _clean_int(request.GET.get('offset'), 0, 0)
  limit = _clean_int(request.GET.get('limit'), DEFAULT_LIMIT, 1, 100)

  nav_parameters = {'limit': str(limit)}
  if extra_nav_parameters is not None:
    nav_parameters.update(extra_nav_parameters)

  params = {
    'limit': limit,
    'first': offset + 1,
    'nexttext': 'Older',
  }
  # Fetch one more to see if there should be a 'next' link
  issues = query.fetch(limit+1, offset)
  if len(issues) > limit:
    del issues[limit:]
    params['next'] = _url(page_url, offset=offset + limit, **nav_parameters)
  params['last'] = len(issues) > 1 and offset+len(issues) or None
  if offset > 0:
    params['prev'] = _url(page_url, offset=max(0, offset - limit),
        **nav_parameters)
  if offset > limit:
    params['newest'] = _url(page_url, **nav_parameters)
  if extra_template_params:
    params.update(extra_template_params)
  return _inner_paginate(request, issues, template, params)


def _paginate_issues_with_cursor(page_url,
                                 request,
                                 query,
                                 limit,
                                 template,
                                 extra_nav_parameters=None,
                                 extra_template_params=None):
  """Display paginated list of issues using a cursor instead of offset.

  Args:
    page_url: Base URL of issue page that is being paginated.  Typically
      generated by calling 'reverse' with a name and arguments of a view
      function.
    request: Request containing offset and limit parameters.
    query: Query over issues.
    limit: Maximum number of issues to return.
    template: Name of template that renders issue page.
    extra_nav_parameters: Dictionary of extra parameters to append to the
      navigation links.
    extra_template_params: Dictionary of extra parameters to pass to page
      rendering.

  Returns:
    Response for sending back to browser.
  """
  issues = query.fetch(limit)
  nav_parameters = {}
  if extra_nav_parameters:
    nav_parameters.update(extra_nav_parameters)
  nav_parameters['cursor'] = query.cursor()

  params = {
    'limit': limit,
    'cursor': nav_parameters['cursor'],
    'nexttext': 'Next',
  }
  # Fetch one more to see if there should be a 'next' link. Do it in a separate
  # request so we have a valid cursor.
  if query.fetch(1):
    params['next'] = _url(page_url, **nav_parameters)
  if extra_template_params:
    params.update(extra_template_params)
  return _inner_paginate(request, issues, template, params)


def view_all(request, index_call=False):
  """/all - Show a list of up to DEFAULT_LIMIT recent issues."""
  closed = request.GET.get('closed', '')
  if closed in ('0', 'false'):
    closed = False
  elif closed in ('1', 'true'):
    closed = True
  elif index_call:
    # for index we display only open issues by default
    closed = False
  else:
    closed = None

  nav_parameters = {}
  if closed is not None:
    nav_parameters['closed'] = int(closed)

  query = models.Issue.all().filter('private =', False)
  if closed is not None:
    # return only opened or closed issues
    query.filter('closed =', closed)
  query.order('-modified')

  return _paginate_issues(reverse(view_all),
                          request,
                          query,
                          'all.html',
                          extra_nav_parameters=nav_parameters,
                          extra_template_params=dict(closed=closed))


def _optimize_draft_counts(issues):
  """Force _num_drafts to zero for issues that are known to have no drafts.

  Args:
    issues: list of model.Issue instances.

  This inspects the drafts attribute of the current user's Account
  instance, and forces the draft count to zero of those issues in the
  list that aren't mentioned there.

  If there is no current user, all draft counts are forced to 0.
  """
  account = models.Account.current_user_account
  if account is None:
    issue_ids = None
  else:
    issue_ids = account.drafts
  for issue in issues:
    if issue_ids is None or issue.key().id() not in issue_ids:
      issue._num_drafts = issue._num_drafts or {}
      issue._num_drafts[account] = 0


@deco.login_required
def mine(request):
  """/mine - Show a list of issues created by the current user."""
  request.user_to_show = request.user
  return _show_user(request)


@deco.login_required
def starred(request):
  """/starred - Show a list of issues starred by the current user."""
  stars = models.Account.current_user_account.stars
  if not stars:
    issues = []
  else:
    issues = [issue for issue in models.Issue.get_by_id(stars)
                    if issue is not None and issue.view_allowed]
    _load_users_for_issues(issues)
    _optimize_draft_counts(issues)
  return respond(request, 'starred.html', {'issues': issues})

def _load_users_for_issues(issues):
  """Load all user links for a list of issues in one go."""
  user_dict = {}
  for i in issues:
    for e in i.reviewers + i.cc + [i.owner.email()]:
      # keeping a count lets you track total vs. distinct if you want
      user_dict[e] = user_dict.setdefault(e, 0) + 1

  library.get_links_for_users(user_dict.keys())

@deco.user_key_required
def show_user(request):
  """/user - Show the user's dashboard"""
  return _show_user(request)


def _show_user(request):
  user = request.user_to_show
  if user == request.user:
    query = models.Comment.all().filter('draft =', True)
    query = query.filter('author =', request.user).fetch(100)
    draft_keys = set(d.parent_key().parent().parent() for d in query)
    draft_issues = models.Issue.get(draft_keys)
    # Reduce the chance of someone trying to block himself.
    show_block = False
  else:
    draft_issues = draft_keys = []
    show_block = request.user_is_admin
  my_issues = [
      issue for issue in db.GqlQuery(
          'SELECT * FROM Issue '
          'WHERE closed = FALSE AND owner = :1 '
          'ORDER BY modified DESC '
          'LIMIT 100',
          user)
      if issue.key() not in draft_keys and issue.view_allowed]
  review_issues = [
      issue for issue in db.GqlQuery(
          'SELECT * FROM Issue '
          'WHERE closed = FALSE AND reviewers = :1 '
          'ORDER BY modified DESC '
          'LIMIT 100',
          user.email().lower())
      if (issue.key() not in draft_keys and issue.owner != user
          and issue.view_allowed)]
  closed_issues = [
      issue for issue in db.GqlQuery(
          'SELECT * FROM Issue '
          'WHERE closed = TRUE AND modified > :1 AND owner = :2 '
          'ORDER BY modified DESC '
          'LIMIT 100',
          datetime.datetime.now() - datetime.timedelta(days=7),
          user)
      if issue.key() not in draft_keys and issue.view_allowed]
  cc_issues = [
      issue for issue in db.GqlQuery(
          'SELECT * FROM Issue '
          'WHERE closed = FALSE AND cc = :1 '
          'ORDER BY modified DESC '
          'LIMIT 100',
          user.email())
      if (issue.key() not in draft_keys and issue.owner != user
          and issue.view_allowed)]
  all_issues = my_issues + review_issues + closed_issues + cc_issues

  # Some of these issues may not have accurate updates_for information,
  # so ask each issue to update itself.
  futures = []
  for issue in itertools.chain(draft_issues, all_issues):
    ret = issue.calculate_and_save_updates_if_None()
    if ret is not None:
      futures.append(ret)
  for f in futures:
    f.get_result()

  # When a CL is sent from upload.py using --send_mail we create an empty
  # message. This might change in the future, either by not adding an empty
  # message or by populating the message with the content of the email
  # that was sent out.
  outgoing_issues = [issue for issue in my_issues if issue.num_messages]
  unsent_issues = [issue for issue in my_issues if not issue.num_messages]
  _load_users_for_issues(all_issues)
  _optimize_draft_counts(all_issues)
  account = models.Account.get_account_for_user(request.user_to_show)
  return respond(request, 'user.html',
                 {'viewed_account': account,
                  'outgoing_issues': outgoing_issues,
                  'unsent_issues': unsent_issues,
                  'review_issues': review_issues,
                  'closed_issues': closed_issues,
                  'cc_issues': cc_issues,
                  'draft_issues': draft_issues,
                  'show_block': show_block,
                  })


@deco.require_methods('POST')
@deco.login_required
@deco.patchset_required
@deco.xsrf_required
def edit_patchset_title(request):
  """/<issue>/edit_patchset_title - Edit the specified patchset's title."""

  if request.user.email().lower() != request.issue.owner.email():
    return HttpResponseBadRequest(
        'Only the issue owner can edit patchset titles')

  patchset = request.patchset
  patchset.message = request.POST.get('patchset_title')
  patchset.put()

  return HttpResponse('OK', content_type='text/plain') 


@deco.admin_required
@deco.user_key_required
def block_user(request):
  """/user/<user>/block - Blocks a specific user."""
  account = models.Account.get_account_for_user(request.user_to_show)
  if request.method == 'POST':
    form = BlockForm(request.POST)
    if form.is_valid():
      account.blocked = form.cleaned_data['blocked']
      logging.debug(
          'Updating block bit to %s for user %s',
          account.blocked,
          account.email)
      account.put()
      if account.blocked:
        # Remove user from existing issues so that he doesn't participate in
        # email communication anymore.
        tbd = {}
        email = account.user.email()
        query = models.Issue.all().filter('reviewers =', email)
        for issue in query:
          issue.reviewers.remove(email)
          issue.calculate_updates_for()
          tbd[issue.key()] = issue
        # look for issues where blocked user is in cc only
        query = models.Issue.all().filter('cc =', email)
        for issue in query:
          if issue.key() in tbd:
            # Update already changed instance instead. This happens when the
            # blocked user is in both reviewers and ccs.
            issue = tbd[issue.key()]
          issue.cc.remove(account.user.email())
          tbd[issue.key()] = issue
        db.put(tbd.values())
  else:
    form = BlockForm()
  form.initial['blocked'] = account.blocked
  templates = {
    'viewed_account': account,
    'form': form,
  }
  return respond(request, 'block_user.html', templates)


@deco.login_required
@deco.xsrf_required
def use_uploadpy(request):
  """Show an intermediate page about upload.py."""
  if request.method == 'POST':
    return HttpResponseRedirect(reverse(customized_upload_py))
  return respond(request, 'use_uploadpy.html')


@deco.require_methods('POST')
@deco.upload_required
def upload(request):
  """/upload - Used by upload.py to create a new Issue and add PatchSet's to
  existing Issues.

  This generates a text/plain response.
  """
  if request.user is None:
    if IS_DEV:
      request.user = users.User(request.POST.get('user', 'test@example.com'))
    else:
      return HttpTextResponse('Login required', status=401)
  # Check against old upload.py usage.
  if request.POST.get('num_parts') > 1:
    return HttpTextResponse('Upload.py is too old, get the latest version.')
  form = UploadForm(request.POST, request.FILES)
  issue = None
  patchset = None
  if form.is_valid():
    issue_id = form.cleaned_data['issue']
    if issue_id:
      action = 'updated'
      issue = models.Issue.get_by_id(issue_id)
      if issue is None:
        form.errors['issue'] = ['No issue exists with that id (%s)' %
                                issue_id]
      elif not form.cleaned_data.get('content_upload'):
        form.errors['issue'] = ['Base files upload required for that issue.']
        issue = None
      else:
        if not issue.upload_allowed:
          form.errors['user'] = ['You (%s) don\'t own this issue (%s)' %
                                 (request.user, issue_id)]
          issue = None
        else:
          patchset = _add_patchset_from_form(request, issue, form, 'subject',
                                             emails_add_only=True)
          if not patchset:
            issue = None
    else:
      action = 'created'
      issue, patchset = _make_new(request, form)
  if issue is None:
    msg = 'Issue creation errors: %s' % repr(form.errors)
  else:
    msg = ('Issue %s. URL: %s' %
           (action,
            request.build_absolute_uri(
              reverse('show_bare_issue_number', args=[issue.key().id()]))))
    if (form.cleaned_data.get('content_upload') or
        form.cleaned_data.get('separate_patches')):
      # Extend the response message: 2nd line is patchset id.
      msg +="\n%d" % patchset.key().id()
      if form.cleaned_data.get('content_upload'):
        # Extend the response: additional lines are the expected filenames.
        issue.commit = form.cleaned_data.get('commit', False)
        issue.put()

        base_hashes = {}
        for file_info in form.cleaned_data.get('base_hashes').split("|"):
          if not file_info:
            break
          checksum, filename = file_info.split(":", 1)
          base_hashes[filename] = checksum

        logging.info('base_hashes is %r', base_hashes)
        content_entities = []
        new_content_entities = []
        patches = list(patchset.patches)
        logging.info('len(patches) = %r', len(patches))
<<<<<<< HEAD
        
=======

>>>>>>> 83d8d5ef
        existing_patches = {}
        patchsets = list(issue.patchsets)
        if len(patchsets) > 1:
          # Only check the last uploaded patchset for speed.
          last_patch_list = patchsets[-2].patches
          patchsets = None  # Reduce memory usage.
          for opatch in last_patch_list:
            if opatch.content:
              existing_patches[opatch.filename] = opatch
        for patch in patches:
          # Check if the base file is already uploaded in another patchset.
          if (patch.filename in base_hashes and
              patch.filename in existing_patches and
              (base_hashes[patch.filename] ==
               existing_patches[patch.filename].content.checksum)):
            content = existing_patches[patch.filename].content
            patch.status = existing_patches[patch.filename].status
            patch.is_binary = existing_patches[patch.filename].is_binary
            patch.content = content

        existing_patches = None  # Reduce memory usage.

        for patch in patches:
          id_string = patch.key().id()
          if patch.content is not None:
            # Base file not needed since we reused a previous upload.  Send its
            # patch id in case it's a binary file and the new content needs to
            # be uploaded.  We mark this by prepending 'nobase' to the id.
            id_string = "nobase_" + str(id_string)
          msg += "\n%s %s" % (id_string, patch.filename)

        logging.info('upload response is:\n %s\n', msg)
        db.put(patches)
  return HttpTextResponse(msg)


@deco.require_methods('POST')
@deco.patch_required
@deco.upload_required
def upload_content(request):
  """/<issue>/upload_content/<patchset>/<patch> - Upload base file contents.

  Used by upload.py to upload base files.
  """
  form = UploadContentForm(request.POST, request.FILES)
  if not form.is_valid():
    return HttpTextResponse(
        'ERROR: Upload content errors:\n%s' % repr(form.errors))
  if request.user is None:
    if IS_DEV:
      request.user = users.User(request.POST.get('user', 'test@example.com'))
    else:
      return HttpTextResponse('Error: Login required', status=401)
  if not request.issue.upload_allowed:
    return HttpTextResponse('ERROR: You (%s) don\'t own this issue (%s).' %
                            (request.user, request.issue.key().id()))
  patch = request.patch
  patch.status = form.cleaned_data['status']
  patch.is_binary = form.cleaned_data['is_binary']

  if form.cleaned_data['is_current']:
    if patch.patched_content:
      return HttpTextResponse('ERROR: Already have current content.')
  else:
    if patch.content:
      return HttpTextResponse('ERROR: Already have base content.')

  content = models.Content(is_uploaded=True, parent=patch)

  if form.cleaned_data['file_too_large']:
    content.file_too_large = True
  else:
    data = form.get_uploaded_content()
    checksum = md5.new(data).hexdigest()
    if checksum != request.POST.get('checksum'):
      return HttpTextResponse('ERROR: Checksum mismatch.')
    if patch.is_binary:
      content.data = data
    else:
      content.text = utils.to_dbtext(utils.unify_linebreaks(data))
    content.checksum = checksum

  for try_number in xrange(DB_WRITE_TRIES):
    try:
      content.put()
      if form.cleaned_data['is_current']:
        patch.patched_content = content
      else:
        patch.content = content
      patch.put()        
      return HttpTextResponse('OK')
    except db.TransactionFailedError as err:
      logging.exception(err)
      # AppEngine datastore cannot write to the same entity group rapidly.
      time.sleep(DB_WRITE_PAUSE + try_number * random.random())

  return HttpTextResponse('Error: could not store data', status=500)


@deco.require_methods('POST')
@deco.patchset_required
@deco.upload_required
def upload_patch(request):
  """/<issue>/upload_patch/<patchset> - Upload patch to patchset.

  Used by upload.py to upload a patch when the diff is too large to upload all
  together.
  """
  if request.user is None:
    if IS_DEV:
      request.user = users.User(request.POST.get('user', 'test@example.com'))
    else:
      return HttpTextResponse('Error: Login required', status=401)
  if not request.issue.upload_allowed:
    return HttpTextResponse(
        'ERROR: You (%s) don\'t own this issue (%s).' %
        (request.user, request.issue.key().id()))
  form = UploadPatchForm(request.POST, request.FILES)
  if not form.is_valid():
    return HttpTextResponse(
        'ERROR: Upload patch errors:\n%s' % repr(form.errors))
  patchset = request.patchset
  if patchset.data:
    return HttpTextResponse(
        'ERROR: Can\'t upload patches to patchset with data.')
  text = utils.to_dbtext(utils.unify_linebreaks(form.get_uploaded_patch()))
  patch = models.Patch(patchset=patchset,
                       text=text,
                       filename=form.cleaned_data['filename'], parent=patchset)
  patch.put()

  msg = 'OK\n' + str(patch.key().id())
  return HttpTextResponse(msg)


@deco.require_methods('POST')
@deco.issue_uploader_required
@deco.upload_required
def upload_complete(request, patchset_id=None):
  """/<issue>/upload_complete/<patchset> - Patchset upload is complete.
     /<issue>/upload_complete/ - used when no base files are uploaded.

  The following POST parameters are handled:

   - send_mail: If 'yes', a notification mail will be send.
   - attach_patch: If 'yes', the patches will be attached to the mail.
  """
  if patchset_id is not None:
    patchset = models.PatchSet.get_by_id(int(patchset_id),
                                         parent=request.issue)
    if patchset is None:
      return HttpTextResponse(
          'No patch set exists with that id (%s)' % patchset_id, status=403)
    # Add delta calculation task.
    taskqueue.add(url=reverse(task_calculate_delta),
                  params={'key': str(patchset.key())},
                  queue_name='deltacalculation')
  else:
    patchset = None
  # Check for completeness
  errors = []
  if patchset is not None:
    query = models.Patch.all().ancestor(patchset).filter('is_binary =', False)
    query = query.filter('status =', None)  # all uploaded file have a status
    if query.count() > 0:
      errors.append('Base files missing.')

  if errors:
    msg = ('The following errors occured:\n%s\n'
           'Try to upload the changeset again.' % '\n'.join(errors))
    logging.error('Returning error:\n %s', msg)
    return HttpTextResponse(msg, status=500)

  # Create (and send) a message if needed.
  if request.POST.get('send_mail') == 'yes' or request.POST.get('message'):
    msg = make_message(request, request.issue, request.POST.get('message', ''),
                       send_mail=(request.POST.get('send_mail', '') == 'yes'))
    request.issue.put()
    msg.put()
    notify_xmpp.notify_issue(request, request.issue, 'Mailed')

  return HttpTextResponse('OK')


def _make_new(request, form):
  """Creates new issue and fill relevant fields from given form data.

  Sends notification about created issue (if requested with send_mail param).

  Returns (Issue, PatchSet) or (None, None).
  """
  if not form.is_valid():
    return (None, None)
  account = models.Account.get_account_for_user(request.user)
  if account.blocked:
    # Early exit for blocked accounts.
    return (None, None)

  data_url = _get_data_url(form)
  if data_url is None:
    return (None, None)
  data, url, separate_patches = data_url

  reviewers = _get_emails(form, 'reviewers')
  if not form.is_valid() or reviewers is None:
    return (None, None)

  cc = _get_emails(form, 'cc')
  if not form.is_valid():
    return (None, None)

  base = form.get_base()
  if base is None:
    return (None, None)

  issue_key = db.Key.from_path(
    models.Issue.kind(),
    db.allocate_ids(db.Key.from_path(models.Issue.kind(), 1), 1)[0])

  issue = models.Issue(subject=form.cleaned_data['subject'],
                       description=form.cleaned_data['description'],
                       base=base,
                       repo_guid=form.cleaned_data.get('repo_guid', None),
                       reviewers=reviewers,
                       cc=cc,
                       private=form.cleaned_data.get('private', False),
                       n_comments=0,
                       key=issue_key)
  issue.put()

  ps_key = db.Key.from_path(
    models.PatchSet.kind(),
    db.allocate_ids(db.Key.from_path(models.PatchSet.kind(), 1,
                                     parent=issue.key()), 1)[0],
    parent=issue.key())

  patchset = models.PatchSet(issue=issue, data=data, url=url, key=ps_key)
  patchset.put()

  if not separate_patches:
    try:
      patches = engine.ParsePatchSet(patchset)
    except:
      # catch all exceptions happening in engine.ParsePatchSet,
      # engine.SplitPatch. With malformed diffs a variety of exceptions could
      # happen there.
      logging.exception('Exception during patch parsing')
      patches = []
    if not patches:
      patchset.delete()
      issue.delete()
      errkey = url and 'url' or 'data'
      form.errors[errkey] = ['Patch set contains no recognizable patches']
      return (None, None)

    db.put(patches)

  if form.cleaned_data.get('send_mail'):
    msg = make_message(request, issue, '', '', True)
    issue.put()
    msg.put()
    notify_xmpp.notify_issue(request, issue, 'Created')
  return (issue, patchset)


def _get_data_url(form):
  """Helper for _make_new().

  Args:
    form: Django form object.

  Returns:
    3-tuple (data, url, separate_patches).
      data: the diff content, if available.
      url: the url of the diff, if given.
      separate_patches: True iff the patches will be uploaded separately for
        each file.

  """
  cleaned_data = form.cleaned_data

  data = cleaned_data['data']
  url = cleaned_data.get('url')
  separate_patches = cleaned_data.get('separate_patches')
  if not (data or url or separate_patches):
    form.errors['data'] = ['You must specify a URL or upload a file (< 1 MB).']
    return None
  if data and url:
    form.errors['data'] = ['You must specify either a URL or upload a file '
                           'but not both.']
    return None
  if separate_patches and (data or url):
    form.errors['data'] = ['If the patches will be uploaded separately later, '
                           'you can\'t send some data or a url.']
    return None

  if data is not None:
    data = db.Blob(utils.unify_linebreaks(data.read()))
    url = None
  elif url:
    try:
      fetch_result = urlfetch.fetch(url)
    except Exception, err:
      form.errors['url'] = [str(err)]
      return None
    if fetch_result.status_code != 200:
      form.errors['url'] = ['HTTP status code %s' % fetch_result.status_code]
      return None
    data = db.Blob(utils.unify_linebreaks(fetch_result.content))

  return data, url, separate_patches


def _add_patchset_from_form(request, issue, form, message_key='message',
                            emails_add_only=False):
  """Helper for upload()."""
  if form.is_valid():
    data_url = _get_data_url(form)
  if not form.is_valid():
    return None
  account = models.Account.get_account_for_user(request.user)
  if account.blocked:
    return None
  if not issue.edit_allowed:
    # This check is done at each call site but check again as a safety measure.
    return None
  data, url, separate_patches = data_url
  message = form.cleaned_data[message_key]
  ps_key = db.Key.from_path(
    models.PatchSet.kind(),
    db.allocate_ids(db.Key.from_path(models.PatchSet.kind(), 1,
                                     parent=issue.key()), 1)[0],
    parent=issue.key())
  patchset = models.PatchSet(issue=issue, message=message, data=data, url=url,
                             key=ps_key)
  patchset.put()

  if not separate_patches:
    try:
      patches = engine.ParsePatchSet(patchset)
    except:
      logging.exception('Exception during patchset parsing')
      patches = []
    if not patches:
      patchset.delete()
      errkey = url and 'url' or 'data'
      form.errors[errkey] = ['Patch set contains no recognizable patches']
      return None
    db.put(patches)

  if emails_add_only:
    emails = _get_emails(form, 'reviewers')
    if not form.is_valid():
      return None
    issue.reviewers += [reviewer for reviewer in emails
                        if reviewer not in issue.reviewers]
    emails = _get_emails(form, 'cc')
    if not form.is_valid():
      return None
    issue.cc += [cc for cc in emails if cc not in issue.cc]
  else:
    issue.reviewers = _get_emails(form, 'reviewers')
    issue.cc = _get_emails(form, 'cc')
  issue.commit = False
  issue.calculate_updates_for()
  issue.put()

  if form.cleaned_data.get('send_mail'):
    msg = make_message(request, issue, message, '', True)
    issue.put()
    msg.put()
    notify_xmpp.notify_issue(request, issue, 'Updated')
  return patchset


def _get_emails(form, label):
  """Helper to return the list of reviewers, or None for error."""
  raw_emails = form.cleaned_data.get(label)
  if raw_emails:
    return _get_emails_from_raw(raw_emails.split(','), form=form, label=label)
  return []

def _get_emails_from_raw(raw_emails, form=None, label=None):
  emails = []
  for email in raw_emails:
    email = email.strip()
    if email:
      try:
        if '@' not in email:
          account = models.Account.get_account_for_nickname(email)
          if account is None:
            raise db.BadValueError('Unknown user: %s' % email)
          db_email = account.user.email().lower()
        elif email.count('@') != 1:
          raise db.BadValueError('Invalid email address: %s' % email)
        else:
          _, tail = email.split('@')
          if '.' not in tail:
            raise db.BadValueError('Invalid email address: %s' % email)
          db_email = email.lower()
      except db.BadValueError, err:
        if form:
          form.errors[label] = [unicode(err)]
        return None
      if db_email not in emails:
        emails.append(db_email)
  # Remove blocked accounts
  for account in models.Account.get_multiple_accounts_by_email(emails).values():
    if account.blocked:
      try:
        emails.remove(account.email)
      except IndexError:
        pass
  return emails


def _get_patchset_info(request, patchset_id):
  """Returns a list of patchsets for the issue.

  Args:
    patchset_id: The id of the patchset that the caller is interested in.
      This is the one that we generate delta links to if they're not
      available.  We can't generate for all patchsets because it would take
      too long on issues with many patchsets.  Passing in None is equivalent
      to doing it for the last patchset.

  Returns:
    A 3-tuple of (issue, patchsets, HttpResponse).
    If HttpResponse is not None, further processing should stop and it should
    be returned.
  """
  issue = request.issue
  patchsets = None
  response = None
  attempt = _clean_int(request.GET.get('attempt'), 0, 0)
  if attempt < 0:
    response = HttpTextResponse('Invalid parameter', status=404)
  else:
    last_attempt = attempt > 2
    try:
      patchsets = issue.get_patchset_info(last_attempt, request.user,
                                          patchset_id)
    except DeadlineExceededError:
      logging.exception('DeadlineExceededError in _get_patchset_info')
      if last_attempt:
        response = HttpTextResponse(
          'DeadlineExceededError - create a new issue.')
      else:
        response =  HttpResponseRedirect('%s?attempt=%d' %
                                        (request.path, attempt + 1))
  return issue, patchsets, response


def replace_bug(message):
  bugs = re.split(r"[\s,]+", message.group(1))
  base_tracker_url = 'http://code.google.com/p/%s/issues/detail?id=%s'
  valid_trackers = ('chromium', 'chromium-os', 'chrome-os-partner', 'gyp',
                    'skia', 'v8')
  urls = []
  for bug in bugs:
    if not bug:
      continue
    tracker = 'chromium'
    if ':' in bug:
      tracker, bug_id = bug.split(':', 1)
      if tracker not in valid_trackers:
        urls.append(bug)
        continue
    else:
      bug_id = bug
    url = '<a href="' + base_tracker_url % (tracker, bug_id) + '">'
    urls.append(url + bug + '</a>')

  return ", ".join(urls) + "\n"


def _map_base_url(base):
  """Check if Base URL can be converted into a source code viewer URL."""
  for rule in models_chromium.UrlMap.gql('ORDER BY base_url_template'):
    base_template = r'^%s$' % rule.base_url_template
    match = re.match(base_template, base)
    if not match:
      continue
    try:
      src_url = re.sub(base_template,
                       rule.source_code_url_template,
                       base)
    except re.error, err:
      logging.error('err: %s base: "%s" rule: "%s" => "%s"',
                    err, base, rule.base_url_template,
                    rule.source_code_url_template)
      return None
    return src_url
  return None


@deco.issue_required
def show(request):
  """/<issue> - Show an issue."""
  issue, patchsets, response = _get_patchset_info(request, None)
  if response:
    return response
  last_patchset = first_patch = None
  if patchsets:
    last_patchset = patchsets[-1]
    if last_patchset.patches:
      first_patch = last_patchset.patches[0]
  messages = []
  has_draft_message = False
  for msg in issue.messages:
    if not msg.draft:
      messages.append(msg)
    elif msg.draft and request.user and msg.sender == request.user.email():
      has_draft_message = True
  num_patchsets = len(patchsets)

  issue.description = cgi.escape(issue.description)
  issue.description = urlize(issue.description)
  re_string = r"(?<=BUG=)"
  re_string += "(\s*(?:[a-z0-9-]+:)?\d+\s*(?:,\s*(?:[a-z0-9-]+:)?\d+\s*)*)"
  expression = re.compile(re_string, re.IGNORECASE)
  issue.description = re.sub(expression, replace_bug, issue.description)
  issue.description = issue.description.replace('\n', '<br/>')
  src_url = _map_base_url(issue.base)

  # Generate the set of possible parents for every builder name, if a
  # builder could have 2 different parents, then append the parent name to
  # the builder to differentiate them.
  builds_to_parents = {}
  for try_job in last_patchset.try_job_results:
    if try_job.parent_name:
      builds_to_parents.setdefault(try_job.builder,
                                   set()).add(try_job.parent_name)

  for try_job in last_patchset.try_job_results:
    if try_job.parent_name and len(builds_to_parents[try_job.builder]) > 1:
      try_job.builder = try_job.parent_name + ':' + try_job.builder

  return respond(request, 'issue.html', {
    'default_builders':
      models_chromium.TryserverBuilders.get_builders(),
    'first_patch': first_patch,
    'has_draft_message': has_draft_message,
    'is_editor': issue.edit_allowed,
    'issue': issue,
    'last_patchset': last_patchset,
    'messages': messages,
    'num_patchsets': num_patchsets,
    'patchsets': patchsets,
    'src_url': src_url,
    'trybot_documentation_link':
      models_chromium.DefaultBuilderList.get_doc_link(issue.base),
  })


@deco.patchset_required
def patchset(request):
  """/patchset/<key> - Returns patchset information."""
  patchset = request.patchset
  issue, patchsets, response = _get_patchset_info(request, patchset.key().id())
  if response:
    return response
  for ps in patchsets:
    if ps.key().id() == patchset.key().id():
      patchset = ps
  return respond(request, 'patchset.html',
                 {'issue': issue,
                  'patchset': patchset,
                  'patchsets': patchsets,
                  'is_editor': issue.edit_allowed,
                  })


@deco.login_required
def account(request):
  """/account/?q=blah&limit=10&timestamp=blah - Used for autocomplete."""
  def searchAccounts(prop, domain, added, response):
    query = request.GET.get('q').lower()
    limit = _clean_int(request.GET.get('limit'), 10, 10, 100)

    accounts = models.Account.all()
    accounts.filter("lower_%s >= " % prop, query)
    accounts.filter("lower_%s < " % prop, query + u"\ufffd")
    accounts.order("lower_%s" % prop)
    for account in accounts:
      if account.blocked:
        continue
      if account.key() in added:
        continue
      if domain and not account.email.endswith(domain):
        continue
      if len(added) >= limit:
        break
      added.add(account.key())
      response += '%s (%s)\n' % (account.email, account.nickname)
    return added, response

  added = set()
  response = ''
  domain = os.environ['AUTH_DOMAIN']
  if domain != 'gmail.com':
    # 'gmail.com' is the value AUTH_DOMAIN is set to if the app is running
    # on appspot.com and shouldn't prioritize the custom domain.
    added, response = searchAccounts("email", domain, added, response)
    added, response = searchAccounts("nickname", domain, added, response)
  added, response = searchAccounts("nickname", "", added, response)
  added, response = searchAccounts("email", "", added, response)
  return HttpTextResponse(response)


@deco.issue_editor_required
@deco.xsrf_required
def edit(request):
  """/<issue>/edit - Edit an issue."""
  issue = request.issue
  base = issue.base

  if request.method != 'POST':
    reviewers = [models.Account.get_nickname_for_email(reviewer,
                                                       default=reviewer)
                 for reviewer in issue.reviewers]
    ccs = [models.Account.get_nickname_for_email(cc, default=cc)
           for cc in issue.cc]
    form = EditLocalBaseForm(initial={'subject': issue.subject,
                             'description': issue.description,
                             'base': base,
                             'reviewers': ', '.join(reviewers),
                             'cc': ', '.join(ccs),
                             'closed': issue.closed,
                             'private': issue.private,
                             })
    return respond(request, 'edit.html', {'issue': issue, 'form': form})

  form = EditLocalBaseForm(request.POST)

  if form.is_valid():
    reviewers = _get_emails(form, 'reviewers')

  if form.is_valid():
    cc = _get_emails(form, 'cc')

  if not form.is_valid():
    return respond(request, 'edit.html', {'issue': issue, 'form': form})
  cleaned_data = form.cleaned_data

  was_closed = issue.closed
  issue.subject = cleaned_data['subject']
  issue.description = cleaned_data['description']
  issue.closed = cleaned_data['closed']
  if issue.closed:
    issue.commit = False
  issue.private = cleaned_data.get('private', False)
  base_changed = (issue.base != base)
  issue.base = base
  issue.reviewers = reviewers
  issue.cc = cc
  if base_changed:
    for patchset in issue.patchsets:
      db.run_in_transaction(_delete_cached_contents,
                            list(patchset.patches))
  issue.calculate_updates_for()
  issue.put()

  return HttpResponseRedirect(reverse(show, args=[issue.key().id()]))


def _delete_cached_contents(patch_list):
  """Transactional helper for edit() to delete cached contents."""
  # TODO(guido): No need to do this in a transaction.
  patches = []
  contents = []
  for patch in patch_list:
    try:
      content = patch.content
    except db.Error:
      content = None
    try:
      patched_content = patch.patched_content
    except db.Error:
      patched_content = None
    if content is not None:
      contents.append(content)
    if patched_content is not None:
      contents.append(patched_content)
    patch.content = None
    patch.patched_content = None
    patches.append(patch)
  if contents:
    logging.info("Deleting %d contents", len(contents))
    db.delete(contents)
  if patches:
    logging.info("Updating %d patches", len(patches))
    db.put(patches)


@deco.require_methods('POST')
@deco.issue_editor_required
@deco.xsrf_required
def delete(request):
  """/<issue>/delete - Delete an issue.  There is no way back."""
  issue = request.issue
  tbd = [issue]
  for cls in [models.PatchSet, models.Patch, models.Comment,
              models.Message, models.Content, models.TryJobResult]:
    tbd += cls.gql('WHERE ANCESTOR IS :1', issue)
  db.delete(tbd)
  return HttpResponseRedirect(reverse(mine))


@deco.require_methods('POST')
@deco.patchset_editor_required
@deco.xsrf_required
def delete_patchset(request):
  """/<issue>/patch/<patchset>/delete - Delete a patchset.

  There is no way back.
  """
  request.patchset.nuke()
  return HttpResponseRedirect(reverse(show, args=[request.issue.key().id()]))


@deco.require_methods('POST')
@deco.issue_editor_required
@deco.xsrf_required
def close(request):
  """/<issue>/close - Close an issue."""
  issue = request.issue
  issue.closed = True
  issue.commit = False
  if request.method == 'POST':
    new_description = request.POST.get('description')
    if new_description:
      issue.description = new_description
  issue.put()
  return HttpTextResponse('Closed')


@deco.require_methods('POST')
@deco.issue_required
@deco.upload_required
def mailissue(request):
  """/<issue>/mail - Send mail for an issue.

  This URL is deprecated and shouldn't be used anymore.  However,
  older versions of upload.py or wrapper scripts still may use it.
  """
  if not request.issue.edit_allowed:
    if not IS_DEV:
      return HttpTextResponse('Login required', status=401)
  issue = request.issue
  msg = make_message(request, issue, '', '', True)
  issue.put()
  msg.put()
  notify_xmpp.notify_issue(request, issue, 'Mailed')

  return HttpTextResponse('OK')


@deco.access_control_allow_origin_star
@deco.patchset_required
def download(request):
  """/download/<issue>_<patchset>.diff - Download a patch set."""
  if request.patchset.data is None:
    return HttpTextResponse(
        'Patch set (%s) is too large.' % request.patchset.key().id(),
        status=404)
  padding = ''
  user_agent = request.META.get('HTTP_USER_AGENT')
  if user_agent and 'MSIE' in user_agent:
    # Add 256+ bytes of padding to prevent XSS attacks on Internet Explorer.
    padding = ('='*67 + '\n') * 4
  return HttpTextResponse(padding + request.patchset.data)


@deco.patchset_required
def tarball(request):
  """/tarball/<issue>/<patchset>/[lr] - Returns a .tar.bz2 file
  containing a/ and b/ trees of the complete files for the entire patchset."""

  patches = (models.Patch.all()
             .filter('patchset =', request.patchset.key())
             .order('filename')
             .fetch(1000))

  temp = tempfile.TemporaryFile()
  tar = tarfile.open(mode="w|bz2", fileobj=temp)

  def add_entry(prefix, content):
    data = content.data
    if data is None:
      data = content.text
      if isinstance(data, unicode):
        data = data.encode("utf-8", "replace")
    if data is None:
      return
    info = tarfile.TarInfo(prefix + patch.filename)
    info.size = len(data)
    # TODO(adonovan): set SYMTYPE/0755 when Rietveld supports symlinks.
    info.type = tarfile.REGTYPE
    info.mode = 0644
    # datetime->time_t
    delta = request.patchset.modified - datetime.datetime(1970, 1, 1)
    info.mtime = int(delta.days * 86400 + delta.seconds)
    tar.addfile(info, fileobj=StringIO(data))

  for patch in patches:
    if not patch.no_base_file:
      try:
        add_entry('a/', patch.get_content())  # before
      except FetchError:  # I/O problem?
        logging.exception('tarball: patch(%s, %s).get_content failed' %
                          (patch.key().id(), patch.filename))
    try:
      add_entry('b/', patch.get_patched_content())  # after
    except FetchError:  # file deletion?  I/O problem?
      logging.exception('tarball: patch(%s, %s).get_patched_content failed' %
                        (patch.key().id(), patch.filename))

  tar.close()
  temp.flush()

  wrapper = FileWrapper(temp)
  response = HttpResponse(wrapper, mimetype='application/x-gtar')
  response['Content-Disposition'] = (
      'attachment; filename=patch%s_%s.tar.bz2' % (request.issue.key().id(),
                                                   request.patchset.key().id()))
  response['Content-Length'] = temp.tell()
  temp.seek(0)
  return response


@deco.issue_required
@deco.upload_required
def description(request):
  """/<issue>/description - Gets/Sets an issue's description.

  Used by upload.py or similar scripts.
  """
  if request.method != 'POST':
    description = request.issue.description or ""
    return HttpTextResponse(description)
  if not request.issue.edit_allowed:
    if not IS_DEV:
      return HttpTextResponse('Login required', status=401)
  issue = request.issue
  issue.description = request.POST.get('description')
  issue.put()
  return HttpTextResponse('')


@deco.issue_required
@deco.upload_required
@deco.json_response
def fields(request):
  """/<issue>/fields - Gets/Sets fields on the issue.

  Used by upload.py or similar scripts for partial updates of the issue
  without a patchset..
  """
  # Only recognizes a few fields for now.
  if request.method != 'POST':
    fields = request.GET.getlist('field')
    response = {}
    if 'reviewers' in fields:
      response['reviewers'] = request.issue.reviewers or []
    if 'description' in fields:
      response['description'] = request.issue.description
    if 'subject' in fields:
      response['subject'] = request.issue.subject
    return response

  if not request.issue.edit_allowed:
    if not IS_DEV:
      return HttpTextResponse('Login required', status=401)
  fields = json.loads(request.POST.get('fields'))
  issue = request.issue
  if 'description' in fields:
    issue.description = fields['description']
  if 'reviewers' in fields:
    issue.reviewers = _get_emails_from_raw(fields['reviewers'])
    issue.calculate_updates_for()
  if 'subject' in fields:
    issue.subject = fields['subject']
  issue.put()
  return HttpTextResponse('')


@deco.patch_required
def patch(request):
  """/<issue>/patch/<patchset>/<patch> - View a raw patch."""
  return patch_helper(request)


def patch_helper(request, nav_type='patch'):
  """Returns a unified diff.

  Args:
    request: Django Request object.
    nav_type: the navigation used in the url (i.e. patch/diff/diff2).  Normally
      the user looks at either unified or side-by-side diffs at one time, going
      through all the files in the same mode.  However, if side-by-side is not
      available for some files, we temporarly switch them to unified view, then
      switch them back when we can.  This way they don't miss any files.

  Returns:
    Whatever respond() returns.
  """
  _add_next_prev(request.patchset, request.patch)
  request.patch.nav_type = nav_type
  parsed_lines = patching.ParsePatchToLines(request.patch.lines)
  if parsed_lines is None:
    return HttpTextResponse('Can\'t parse the patch to lines', status=404)
  rows = engine.RenderUnifiedTableRows(request, parsed_lines)
  return respond(request, 'patch.html',
                 {'patch': request.patch,
                  'patchset': request.patchset,
                  'view_style': 'patch',
                  'rows': rows,
                  'issue': request.issue,
                  'context': _clean_int(request.GET.get('context'), -1),
                  'column_width': _clean_int(request.GET.get('column_width'),
                                             None),
                  })


@deco.access_control_allow_origin_star
@deco.image_required
def image(request):
  """/<issue>/image/<patchset>/<patch>/<content> - Return patch's content."""
  response = HttpResponse(request.content.data, content_type=request.mime_type)
  filename = re.sub(
      r'[^\w\.]', '_', request.patch.filename.encode('ascii', 'replace'))
  response['Content-Disposition'] = 'attachment; filename="%s"' % filename
  response['Cache-Control'] = 'no-cache, no-store'
  return response


@deco.access_control_allow_origin_star
@deco.patch_required
def download_patch(request):
  """/download/issue<issue>_<patchset>_<patch>.diff - Download patch."""
  return HttpTextResponse(request.patch.text)


def _issue_as_dict(issue, messages, request=None):
  """Converts an issue into a dict."""
  values = {
    'owner': library.get_nickname(issue.owner, True, request),
    'owner_email': issue.owner.email(),
    'modified': str(issue.modified),
    'created': str(issue.created),
    'closed': issue.closed,
    'cc': issue.cc,
    'reviewers': issue.reviewers,
    'patchsets': [p.key().id() for p in issue.patchsets],
    'description': issue.description,
    'subject': issue.subject,
    'issue': issue.key().id(),
    'base_url': issue.base,
    'private': issue.private,
    'commit': issue.commit,
  }
  if messages:
    values['messages'] = sorted(
      ({
        'sender': m.sender,
        'recipients': m.recipients,
        'date': str(m.date),
        'text': m.text,
        'approval': m.approval,
        'disapproval': m.disapproval,
      }
      for m in models.Message.gql('WHERE ANCESTOR IS :1', issue)),
      key=lambda x: x['date'])
  return values


def _patchset_as_dict(patchset, comments, request):
  """Converts a patchset into a dict."""
  values = {
    'patchset': patchset.key().id(),
    'issue': patchset.issue.key().id(),
    'owner': library.get_nickname(patchset.issue.owner, True, request),
    'owner_email': patchset.issue.owner.email(),
    'message': patchset.message,
    'url': patchset.url,
    'created': str(patchset.created),
    'modified': str(patchset.modified),
    'num_comments': patchset.num_comments,
    'try_job_results': [t.to_dict() for t in patchset.try_job_results],
    'files': {},
  }
  for patch in models.Patch.gql("WHERE patchset = :1", patchset):
    # num_comments and num_drafts are left out for performance reason:
    # they cause a datastore query on first access. They could be added
    # optionally if the need ever arises.
    values['files'][patch.filename] = {
        'id': patch.key().id(),
        'is_binary': patch.is_binary,
        'no_base_file': patch.no_base_file,
        'num_added': patch.num_added,
        'num_chunks': patch.num_chunks,
        'num_removed': patch.num_removed,
        'status': patch.status,
        'property_changes': '\n'.join(patch.property_changes),
    }
    if comments:
      visible_comments = []
      requester_email = request.user.email() if request.user else 'no email'
      for c in models.Comment.gql('WHERE patch = :patch ORDER BY date', patch=patch):
        if not c.draft or requester_email == c.author.email():
          visible_comments.append({
              'author': library.get_nickname(c.author, True, request),
              'author_email': c.author.email(),
              'date': str(c.date),
              'lineno': c.lineno,
              'text': c.text,
              'left': c.left,
              'draft': c.draft,
              'message_id': c.message_id,
              })

      values['files'][patch.filename]['messages'] = visible_comments

  return values


@deco.access_control_allow_origin_star
@deco.issue_required
@deco.json_response
def api_issue(request):
  """/api/<issue> - Gets issue's data as a JSON-encoded dictionary."""
  messages = request.GET.get('messages', 'false').lower() == 'true'
  values = _issue_as_dict(request.issue, messages, request)
  return values


@deco.access_control_allow_origin_star
@deco.patchset_required
@deco.json_response
def api_patchset(request):
  """/api/<issue>/<patchset> - Gets an issue's patchset data as a JSON-encoded
  dictionary.
  """
  comments = request.GET.get('comments', 'false').lower() == 'true'
  values = _patchset_as_dict(request.patchset, comments, request)

  # Add the current datetime as seen by AppEngine (it should always be UTC).
  # This makes it possible to reliably compare try job timestamps (also based
  # on AppEngine time) and the current time, e.g. to determine how old the job
  # is.
  assert 'current_datetime' not in values
  values['current_datetime'] = str(datetime.datetime.now())

  return values


def _get_context_for_user(request):
  """Returns the context setting for a user.

  The value is validated against models.CONTEXT_CHOICES.
  If an invalid value is found, the value is overwritten with
  django_settings.DEFAULT_CONTEXT.
  """
  get_param = request.GET.get('context') or None
  if 'context' in request.GET and get_param is None:
    # User wants to see whole file. No further processing is needed.
    return get_param
  if request.user:
    account = models.Account.current_user_account
    default_context = account.default_context
  else:
    default_context = django_settings.DEFAULT_CONTEXT
  context = _clean_int(get_param, default_context)
  if context is not None and context not in models.CONTEXT_CHOICES:
    context = django_settings.DEFAULT_CONTEXT
  return context

def _get_column_width_for_user(request):
  """Returns the column width setting for a user."""
  if request.user:
    account = models.Account.current_user_account
    default_column_width = account.default_column_width
  else:
    default_column_width = django_settings.DEFAULT_COLUMN_WIDTH
  column_width = _clean_int(request.GET.get('column_width'),
                            default_column_width,
                            django_settings.MIN_COLUMN_WIDTH,
                            django_settings.MAX_COLUMN_WIDTH)
  return column_width


@deco.patch_filename_required
def diff(request):
  """/<issue>/diff/<patchset>/<patch> - View a patch as a side-by-side diff"""
  if request.patch.no_base_file:
    # Can't show side-by-side diff since we don't have the base file.  Show the
    # unified diff instead.
    return patch_helper(request, 'diff')

  patchset = request.patchset
  patch = request.patch

  patchsets = list(request.issue.patchsets)

  context = _get_context_for_user(request)
  column_width = _get_column_width_for_user(request)
  if patch.filename.startswith('webkit/api'):
    column_width = django_settings.MAX_COLUMN_WIDTH
  if patch.is_binary:
    rows = None
  else:
    try:
      rows = _get_diff_table_rows(request, patch, context, column_width)
    except FetchError, err:
      return HttpTextResponse(str(err), status=404)

  _add_next_prev(patchset, patch)
  src_url = _map_base_url(request.issue.base)
  if src_url and not src_url.endswith('/'):
    src_url = src_url + '/'
  return respond(request, 'diff.html',
                 {'issue': request.issue,
                  'patchset': patchset,
                  'patch': patch,
                  'view_style': 'diff',
                  'rows': rows,
                  'context': context,
                  'context_values': models.CONTEXT_CHOICES,
                  'column_width': column_width,
                  'patchsets': patchsets,
                  'src_url': src_url,
                  })


def _get_diff_table_rows(request, patch, context, column_width):
  """Helper function that returns rendered rows for a patch.

  Raises:
    FetchError if patch parsing or download of base files fails.
  """
  chunks = patching.ParsePatchToChunks(patch.lines, patch.filename)
  if chunks is None:
    raise FetchError('Can\'t parse the patch to chunks')

  # Possible FetchErrors are handled in diff() and diff_skipped_lines().
  content = request.patch.get_content()

  rows = list(engine.RenderDiffTableRows(request, content.lines,
                                         chunks, patch,
                                         context=context,
                                         colwidth=column_width))
  if rows and rows[-1] is None:
    del rows[-1]
    # Get rid of content, which may be bad
    if content.is_uploaded and content.text != None:
      # Don't delete uploaded content, otherwise get_content()
      # will fetch it.
      content.is_bad = True
      content.text = None
      content.put()
    else:
      content.delete()
      request.patch.content = None
      request.patch.put()

  return rows


@deco.patch_required
@deco.json_response
def diff_skipped_lines(request, id_before, id_after, where, column_width):
  """/<issue>/diff/<patchset>/<patch> - Returns a fragment of skipped lines.

  *where* indicates which lines should be expanded:
    'b' - move marker line to bottom and expand above
    't' - move marker line to top and expand below
    'a' - expand all skipped lines
  """
  patch = request.patch
  if where == 'a':
    context = None
  else:
    context = _get_context_for_user(request) or 100

  column_width = _clean_int(column_width, django_settings.DEFAULT_COLUMN_WIDTH,
                            django_settings.MIN_COLUMN_WIDTH,
                            django_settings.MAX_COLUMN_WIDTH)

  try:
    rows = _get_diff_table_rows(request, patch, None, column_width)
  except FetchError, err:
    return HttpTextResponse('Error: %s; please report!' % err, status=500)
  return _get_skipped_lines_response(rows, id_before, id_after, where, context)


# there's no easy way to put a control character into a regex, so brute-force it
# this is all control characters except \r, \n, and \t
_badchars_re = re.compile(
    r'[\000\001\002\003\004\005\006\007\010\013\014\016\017'
    r'\020\021\022\023\024\025\026\027\030\031\032\033\034\035\036\037]')


def _strip_invalid_xml(s):
  """Remove control chars other than \r\n\t from a string to be put in XML."""
  if _badchars_re.search(s):
    return ''.join(c for c in s if c >= ' ' or c in '\r\n\t')
  else:
    return s


def _get_skipped_lines_response(rows, id_before, id_after, where, context):
  """Helper function that returns response data for skipped lines"""
  response_rows = []
  id_before_start = int(id_before)
  id_after_end = int(id_after)
  if context is not None:
    id_before_end = id_before_start+context
    id_after_start = id_after_end-context
  else:
    id_before_end = id_after_start = None

  for row in rows:
    m = re.match('^<tr( name="hook")? id="pair-(?P<rowcount>\d+)">', row)
    if m:
      curr_id = int(m.groupdict().get("rowcount"))
      # expand below marker line
      if (where == 'b'
          and curr_id > id_after_start and curr_id <= id_after_end):
        response_rows.append(row)
      # expand above marker line
      elif (where == 't'
            and curr_id >= id_before_start and curr_id < id_before_end):
        response_rows.append(row)
      # expand all skipped lines
      elif (where == 'a'
            and curr_id >= id_before_start and curr_id <= id_after_end):
        response_rows.append(row)
      if context is not None and len(response_rows) >= 2*context:
        break

  # Create a usable structure for the JS part
  response = []
  response_rows =  [_strip_invalid_xml(r) for r in response_rows]
  dom = ElementTree.parse(StringIO('<div>%s</div>' % "".join(response_rows)))
  for node in dom.getroot().getchildren():
    content = [[x.items(), x.text] for x in node.getchildren()]
    response.append([node.items(), content])
  return response


def _get_diff2_data(request, ps_left_id, ps_right_id, patch_id, context,
                    column_width, patch_filename=None):
  """Helper function that returns objects for diff2 views"""
  ps_left = models.PatchSet.get_by_id(int(ps_left_id), parent=request.issue)
  if ps_left is None:
    return HttpTextResponse(
        'No patch set exists with that id (%s)' % ps_left_id, status=404)
  ps_left.issue = request.issue
  ps_right = models.PatchSet.get_by_id(int(ps_right_id), parent=request.issue)
  if ps_right is None:
    return HttpTextResponse(
        'No patch set exists with that id (%s)' % ps_right_id, status=404)
  ps_right.issue = request.issue
  if patch_id is not None:
    patch_right = models.Patch.get_by_id(int(patch_id), parent=ps_right)
  else:
    patch_right = None
  if patch_right is not None:
    patch_right.patchset = ps_right
    if patch_filename is None:
      patch_filename = patch_right.filename
  # Now find the corresponding patch in ps_left
  patch_left = models.Patch.gql('WHERE patchset = :1 AND filename = :2',
                                ps_left, patch_filename).get()

  if patch_left:
    try:
      new_content_left = patch_left.get_patched_content()
    except FetchError, err:
      return HttpTextResponse(str(err), status=404)
    lines_left = new_content_left.lines
  elif patch_right:
    lines_left = patch_right.get_content().lines
  else:
    lines_left = []

  if patch_right:
    try:
      new_content_right = patch_right.get_patched_content()
    except FetchError, err:
      return HttpTextResponse(str(err), status=404)
    lines_right = new_content_right.lines
  elif patch_left:
    lines_right = patch_left.get_content().lines
  else:
    lines_right = []

  rows = engine.RenderDiff2TableRows(request,
                                     lines_left, patch_left,
                                     lines_right, patch_right,
                                     context=context,
                                     colwidth=column_width)
  rows = list(rows)
  if rows and rows[-1] is None:
    del rows[-1]

  return dict(patch_left=patch_left, patch_right=patch_right,
              ps_left=ps_left, ps_right=ps_right, rows=rows)


@deco.issue_required
def diff2(request, ps_left_id, ps_right_id, patch_filename):
  """/<issue>/diff2/... - View the delta between two different patch sets."""
  context = _get_context_for_user(request)
  column_width = _get_column_width_for_user(request)

  ps_right = models.PatchSet.get_by_id(int(ps_right_id), parent=request.issue)
  patch_right = None

  if ps_right:
    patch_right = models.Patch.gql('WHERE patchset = :1 AND filename = :2',
                                   ps_right, patch_filename).get()

  if patch_right:
    patch_id = patch_right.key().id()
  elif patch_filename.isdigit():
    # Perhaps it's an ID that's passed in, based on the old URL scheme.
    patch_id = int(patch_filename)
  else:  # patch doesn't exist in this patchset
    patch_id = None

  data = _get_diff2_data(request, ps_left_id, ps_right_id, patch_id, context,
                         column_width, patch_filename)
  if isinstance(data, HttpResponse) and data.status_code != 302:
    return data

  patchsets = list(request.issue.patchsets)

  if data["patch_right"]:
    _add_next_prev2(data["ps_left"], data["ps_right"], data["patch_right"])
  return respond(request, 'diff2.html',
                 {'issue': request.issue,
                  'ps_left': data["ps_left"],
                  'patch_left': data["patch_left"],
                  'ps_right': data["ps_right"],
                  'patch_right': data["patch_right"],
                  'rows': data["rows"],
                  'patch_id': patch_id,
                  'context': context,
                  'context_values': models.CONTEXT_CHOICES,
                  'column_width': column_width,
                  'patchsets': patchsets,
                  'filename': patch_filename,
                  })


@deco.issue_required
@deco.json_response
def diff2_skipped_lines(request, ps_left_id, ps_right_id, patch_id,
                        id_before, id_after, where, column_width):
  """/<issue>/diff2/... - Returns a fragment of skipped lines"""
  column_width = _clean_int(column_width, django_settings.DEFAULT_COLUMN_WIDTH,
                            django_settings.MIN_COLUMN_WIDTH,
                            django_settings.MAX_COLUMN_WIDTH)

  if where == 'a':
    context = None
  else:
    context = _get_context_for_user(request) or 100

  data = _get_diff2_data(request, ps_left_id, ps_right_id, patch_id, 10000,
                         column_width)
  if isinstance(data, HttpResponse) and data.status_code != 302:
    return data
  return _get_skipped_lines_response(data["rows"], id_before, id_after,
                                     where, context)


def _get_comment_counts(account, patchset):
  """Helper to get comment counts for all patches in a single query.

  The helper returns two dictionaries comments_by_patch and
  drafts_by_patch with patch key as key and comment count as
  value. Patches without comments or drafts are not present in those
  dictionaries.
  """
  # A key-only query won't work because we need to fetch the patch key
  # in the for loop further down.
  comment_query = models.Comment.all()
  comment_query.ancestor(patchset)

  # Get all comment counts with one query rather than one per patch.
  comments_by_patch = {}
  drafts_by_patch = {}
  for c in comment_query:
    pkey = models.Comment.patch.get_value_for_datastore(c)
    if not c.draft:
      comments_by_patch[pkey] = comments_by_patch.setdefault(pkey, 0) + 1
    elif account and c.author == account.user:
      drafts_by_patch[pkey] = drafts_by_patch.setdefault(pkey, 0) + 1

  return comments_by_patch, drafts_by_patch


def _add_next_prev(patchset, patch):
  """Helper to add .next and .prev attributes to a patch object."""
  patch.prev = patch.next = None
  patches = list(patchset.patches)
  patchset.patches_cache = patches  # Required to render the jump to select.

  comments_by_patch, drafts_by_patch = _get_comment_counts(
     models.Account.current_user_account, patchset)

  last_patch = None
  next_patch = None
  last_patch_with_comment = None
  next_patch_with_comment = None

  found_patch = False
  for p in patches:
    if p.filename == patch.filename:
      found_patch = True
      continue

    p._num_comments = comments_by_patch.get(p.key(), 0)
    p._num_drafts = drafts_by_patch.get(p.key(), 0)

    if not found_patch:
      last_patch = p
      if p.num_comments > 0 or p.num_drafts > 0:
        last_patch_with_comment = p
    else:
      if next_patch is None:
        next_patch = p
      if p.num_comments > 0 or p.num_drafts > 0:
        next_patch_with_comment = p
        # safe to stop scanning now because the next with out a comment
        # will already have been filled in by some earlier patch
        break

  patch.prev = last_patch
  patch.next = next_patch
  patch.prev_with_comment = last_patch_with_comment
  patch.next_with_comment = next_patch_with_comment


def _add_next_prev2(ps_left, ps_right, patch_right):
  """Helper to add .next and .prev attributes to a patch object."""
  patch_right.prev = patch_right.next = None
  patches = list(ps_right.patches)
  ps_right.patches_cache = patches  # Required to render the jump to select.

  n_comments, n_drafts = _get_comment_counts(
    models.Account.current_user_account, ps_right)

  last_patch = None
  next_patch = None
  last_patch_with_comment = None
  next_patch_with_comment = None

  found_patch = False
  for p in patches:
    if p.filename == patch_right.filename:
      found_patch = True
      continue

    p._num_comments = n_comments.get(p.key(), 0)
    p._num_drafts = n_drafts.get(p.key(), 0)

    if not found_patch:
      last_patch = p
      if ((p.num_comments > 0 or p.num_drafts > 0) and
          ps_left.key().id() in p.delta):
        last_patch_with_comment = p
    else:
      if next_patch is None:
        next_patch = p
      if ((p.num_comments > 0 or p.num_drafts > 0) and
          ps_left.key().id() in p.delta):
        next_patch_with_comment = p
        # safe to stop scanning now because the next with out a comment
        # will already have been filled in by some earlier patch
        break

  patch_right.prev = last_patch
  patch_right.next = next_patch
  patch_right.prev_with_comment = last_patch_with_comment
  patch_right.next_with_comment = next_patch_with_comment


def _add_or_update_comment(user, issue, patch, lineno, left, text, message_id):
  comment = None
  if message_id:
    comment = models.Comment.get_by_key_name(message_id, parent=patch)
    if comment is None or not comment.draft or comment.author != user:
      comment = None
      message_id = None
  if not message_id:
    # Prefix with 'z' to avoid key names starting with digits.
    message_id = 'z' + binascii.hexlify(_random_bytes(16))

  if not text.rstrip():
    if comment is not None:
      assert comment.draft and comment.author == user
      comment.delete()  # Deletion
      comment = None
      # Re-query the comment count.
      models.Account.current_user_account.update_drafts(issue)
  else:
    if comment is None:
      comment = models.Comment(key_name=message_id, parent=patch)
    comment.patch = patch
    comment.lineno = lineno
    comment.left = left
    comment.text = db.Text(text)
    comment.message_id = message_id
    comment.put()
    # The actual count doesn't matter, just that there's at least one.
    models.Account.current_user_account.update_drafts(issue, 1)
  return comment


@deco.login_required
@deco.patchset_required
@deco.require_methods('POST')
@deco.json_response
def api_draft_comments(request):
  """/api/<issue>/<patchset>/draft_comments - Store a number of draft
  comments for a particular issue and patchset.

  This API differs from inline_draft in two ways:

  1) api_draft_comments handles multiple comments at once so that
     clients can upload draft comments in bulk.
  2) api_draft_comments returns a response in JSON rather than
     in HTML, which lets clients process the response programmatically.

  Note: creating or editing draft comments is *not* XSRF-protected,
  because it is not unusual to come back after hours; the XSRF tokens
  time out after 1 or 2 hours.  The final submit of the drafts for
  others to view *is* XSRF-protected.
  """
  try:
    def sanitize(comment):
      patch = models.Patch.get_by_id(int(comment.patch_id),
                                     parent=request.patchset)
      assert not patch is None
      message_id = str(comment.message_id) if message_id in comment else None,
      return {
        user: request.user,
        issue: request.issue,
        patch: patch,
        lineno: int(comment.lineno),
        left: bool(comment.left),
        text: str(comment.text),
        message_id: message_id,
      }
    return [
      {message_id: _add_or_update_comment(**comment).message_id}
      for comment in map(sanitize, json.load(request.data))
    ]
  except Exception, err:
    return HttpTextResponse('An error occurred.', status=500)


@deco.require_methods('POST')
def inline_draft(request):
  """/inline_draft - Ajax handler to submit an in-line draft comment.

  This wraps _inline_draft(); all exceptions are logged and cause an
  abbreviated response indicating something went wrong.

  Note: creating or editing draft comments is *not* XSRF-protected,
  because it is not unusual to come back after hours; the XSRF tokens
  time out after 1 or 2 hours.  The final submit of the drafts for
  others to view *is* XSRF-protected.
  """
  try:
    return _inline_draft(request)
  except Exception, err:
    logging.exception('Exception in inline_draft processing:')
    # TODO(guido): return some kind of error instead?
    # Return HttpResponse for now because the JS part expects
    # a 200 status code.
    return HttpHtmlResponse(
        '<font color="red">Error: %s; please report!</font>' %
        err.__class__.__name__)


def _inline_draft(request):
  """Helper to submit an in-line draft comment."""
  # TODO(guido): turn asserts marked with XXX into errors
  # Don't use @login_required, since the JS doesn't understand redirects.
  if not request.user:
    # Don't log this, spammers have started abusing this.
    return HttpTextResponse('Not logged in')
  snapshot = request.POST.get('snapshot')
  assert snapshot in ('old', 'new'), repr(snapshot)
  left = (snapshot == 'old')
  side = request.POST.get('side')
  assert side in ('a', 'b'), repr(side)  # Display left (a) or right (b)
  issue_id = int(request.POST['issue'])
  issue = models.Issue.get_by_id(issue_id)
  assert issue  # XXX
  patchset_id = int(request.POST.get('patchset') or
                    request.POST[side == 'a' and 'ps_left' or 'ps_right'])
  patchset = models.PatchSet.get_by_id(int(patchset_id), parent=issue)
  assert patchset  # XXX
  patch_id = int(request.POST.get('patch') or
                 request.POST[side == 'a' and 'patch_left' or 'patch_right'])
  patch = models.Patch.get_by_id(int(patch_id), parent=patchset)
  assert patch  # XXX
  text = request.POST.get('text')
  lineno = int(request.POST['lineno'])
  message_id = request.POST.get('message_id')
  comment = _add_or_update_comment(user=request.user, issue=issue, patch=patch,
                                   lineno=lineno, left=left,
                                   text=text, message_id=message_id)
  issue.calculate_draft_count_by_user()
  issue_fut = db.put_async(issue)

  query = models.Comment.gql(
      'WHERE patch = :patch AND lineno = :lineno AND left = :left '
      'ORDER BY date',
      patch=patch, lineno=lineno, left=left)
  comments = list(c for c in query if not c.draft or c.author == request.user)
  if comment is not None and comment.author is None:
    # Show anonymous draft even though we don't save it
    comments.append(comment)
  issue_fut.get_result()
  if not comments:
    return HttpTextResponse(' ')
  for c in comments:
    c.complete()
  return render_to_response('inline_comment.html',
                            {'user': request.user,
                             'patch': patch,
                             'patchset': patchset,
                             'issue': issue,
                             'comments': comments,
                             'lineno': lineno,
                             'snapshot': snapshot,
                             'side': side,
                             },
                            context_instance=RequestContext(request))


def _get_affected_files(issue, full_diff=False):
  """Helper to return a list of affected files from the latest patchset.

  Args:
    issue: Issue instance.
    full_diff: If true, include the entire diff even if it exceeds 100 lines.

  Returns:
    2-tuple containing a list of affected files, and the diff contents if it
    is less than 100 lines (otherwise the second item is an empty string).
  """
  files = []
  modified_count = 0
  diff = ''
  patchsets = list(issue.patchsets)
  if len(patchsets):
    patchset = patchsets[-1]
    for patch in patchset.patches:
      file_str = ''
      if patch.status:
        file_str += patch.status + ' '
      file_str += patch.filename
      files.append(file_str)
      # No point in loading patches if the patchset is too large for email.
      if full_diff or modified_count < 100:
        modified_count += patch.num_added + patch.num_removed

    if full_diff or modified_count < 100:
      diff = patchset.data

  return files, diff


def _get_mail_template(request, issue, full_diff=False):
  """Helper to return the template and context for an email.

  If this is the first email sent by the owner, a template that lists the
  reviewers, description and files is used.
  """
  context = {}
  template = 'mails/comment.txt'
  if request.user == issue.owner:
    if db.GqlQuery('SELECT * FROM Message WHERE ANCESTOR IS :1 AND sender = :2',
                   issue, request.user.email()).count(1) == 0:
      template = 'mails/review.txt'
      files, patch = _get_affected_files(issue, full_diff)
      context.update({'files': files, 'patch': patch, 'base': issue.base})
  return template, context


@deco.login_required
@deco.issue_required
@deco.xsrf_required
def publish(request):
  """ /<issue>/publish - Publish draft comments and send mail."""
  issue = request.issue
  if issue.edit_allowed:
    form_class = PublishForm
  else:
    form_class = MiniPublishForm
  draft_message = None
  if not request.POST.get('message_only', None):
    query = models.Message.gql(('WHERE issue = :1 AND sender = :2 '
                                'AND draft = TRUE'), issue,
                               request.user.email())
    draft_message = query.get()
  if request.method != 'POST':
    reviewers = issue.reviewers[:]
    cc = issue.cc[:]
    reviewers = [models.Account.get_nickname_for_email(reviewer,
                                                       default=reviewer)
                 for reviewer in reviewers]
    ccs = [models.Account.get_nickname_for_email(cc, default=cc) for cc in cc]
    tbd, comments = _get_draft_comments(request, issue, True)
    preview = _get_draft_details(request, comments)
    if draft_message is None:
      msg = ''
    else:
      msg = draft_message.text
    form = form_class(initial={'subject': issue.subject,
                               'reviewers': ', '.join(reviewers),
                               'cc': ', '.join(ccs),
                               'send_mail': True,
                               'message': msg,
                               })
    return respond(request, 'publish.html', {'form': form,
                                             'issue': issue,
                                             'preview': preview,
                                             'draft_message': draft_message,
                                             })

  # Supply subject so that if this is a bare request to /publish, it won't
  # fail out if we've selected PublishForm (which requires a subject).
  augmented_POST = request.POST.copy()
  if issue.subject:
    augmented_POST.setdefault('subject', issue.subject)
  form = form_class(augmented_POST)

  # If the user is blocked, intentionally redirects him to the form again to
  # confuse him.
  account = models.Account.get_account_for_user(request.user)
  if account.blocked or not form.is_valid():
    return respond(request, 'publish.html', {'form': form, 'issue': issue})
  if issue.edit_allowed:
    issue.subject = form.cleaned_data['subject']
  if form.is_valid() and not form.cleaned_data.get('message_only', False):
    reviewers = _get_emails(form, 'reviewers')
  else:
    reviewers = issue.reviewers
<<<<<<< HEAD
  if (form.is_valid() and form.cleaned_data.get('add_as_reviewer', True) and
      request.user != issue.owner and
      request.user.email() not in reviewers and
      not issue.is_collaborator(request.user)):
    reviewers.append(db.Email(request.user.email()))

=======
    if (request.user != issue.owner and
        request.user.email() not in reviewers and
        not issue.is_collaborator(request.user)):
      reviewers.append(request.user.email())
>>>>>>> 83d8d5ef
  if form.is_valid() and not form.cleaned_data.get('message_only', False):
    cc = _get_emails(form, 'cc')
  else:
    cc = issue.cc
    # The user is in the reviewer list, remove them from CC if they're there.
    if request.user.email() in cc:
      cc.remove(request.user.email())
  if not form.is_valid():
    return respond(request, 'publish.html', {'form': form, 'issue': issue})
  issue.reviewers = reviewers
  issue.cc = cc
  if form.cleaned_data['commit'] and not issue.closed:
    issue.commit = True
  if not form.cleaned_data.get('message_only', False):
    tbd, comments = _get_draft_comments(request, issue)
  else:
    tbd = []
    comments = []
  issue.update_comment_count(len(comments))
  tbd.append(issue)

  if comments:
    logging.warn('Publishing %d comments', len(comments))
  msg = make_message(request, issue,
                     form.cleaned_data['message'],
                     comments,
                     form.cleaned_data['send_mail'],
                     draft=draft_message,
                     in_reply_to=form.cleaned_data.get('in_reply_to'))
  tbd.append(msg)

  for obj in tbd:
    db.put(obj)

  notify_xmpp.notify_issue(request, issue, 'Comments published')

  # There are now no comments here (modulo race conditions)
  models.Account.current_user_account.update_drafts(issue, 0)
  if form.cleaned_data.get('no_redirect', False):
    return HttpTextResponse('OK')
  return HttpResponseRedirect(reverse(show, args=[issue.key().id()]))


@deco.login_required
@deco.issue_required
@deco.xsrf_required
def delete_drafts(request):
  """Deletes all drafts of the current user for an issue."""
  query = models.Comment.all().ancestor(request.issue).filter(
    'author = ', request.user).filter('draft = ', True)
  db.delete(query)
  request.issue.calculate_draft_count_by_user()
  request.issue.put()
  return HttpResponseRedirect(
    reverse(publish, args=[request.issue.key().id()]))


def _encode_safely(s):
  """Helper to turn a unicode string into 8-bit bytes."""
  if isinstance(s, unicode):
    s = s.encode('utf-8')
  return s


def _get_draft_comments(request, issue, preview=False):
  """Helper to return objects to put() and a list of draft comments.

  If preview is True, the list of objects to put() is empty to avoid changes
  to the datastore.

  Args:
    request: Django Request object.
    issue: Issue instance.
    preview: Preview flag (default: False).

  Returns:
    2-tuple (put_objects, comments).
  """
  comments = []
  tbd = []
  # XXX Should request all drafts for this issue once, now we can.
  for patchset in issue.patchsets:
    ps_comments = list(models.Comment.gql(
        'WHERE ANCESTOR IS :1 AND author = :2 AND draft = TRUE',
        patchset, request.user))
    if ps_comments:
      patches = dict((p.key(), p) for p in patchset.patches)
      for p in patches.itervalues():
        p.patchset = patchset
      for c in ps_comments:
        c.draft = False
        # Get the patch key value without loading the patch entity.
        # NOTE: Unlike the old version of this code, this is the
        # recommended and documented way to do this!
        pkey = models.Comment.patch.get_value_for_datastore(c)
        if pkey in patches:
          patch = patches[pkey]
          c.patch = patch
      if not preview:
        tbd.append(ps_comments)
        patchset.update_comment_count(len(ps_comments))
        tbd.append(patchset)
      ps_comments.sort(key=lambda c: (c.patch.filename, not c.left,
                                      c.lineno, c.date))
      comments += ps_comments
  return tbd, comments


def _patchlines2cache(patchlines, left):
  """Helper that converts return value of ParsePatchToLines for caching.

  Each line in patchlines is (old_line_no, new_line_no, line).  When
  comment is on the left we store the old_line_no, otherwise
  new_line_no.
  """
  if left:
    it = ((old, line) for old, _, line in patchlines)
  else:
    it = ((new, line) for _, new, line in patchlines)
  return dict(it)


def _get_draft_details(request, comments):
  """Helper to display comments with context in the email message."""
  last_key = None
  output = []
  linecache = {}  # Maps (c.patch.key(), c.left) to mapping (lineno, line)
  modified_patches = []
  fetch_base_failed = False

  for c in comments:
    if (c.patch.key(), c.left) != last_key:
      url = request.build_absolute_uri(
        reverse(diff, args=[request.issue.key().id(),
                            c.patch.patchset.key().id(),
                            c.patch.filename]))
      output.append('\n%s\nFile %s (%s):' % (url, c.patch.filename,
                                             c.left and "left" or "right"))
      last_key = (c.patch.key(), c.left)
      patch = c.patch
      if patch.no_base_file:
        linecache[last_key] = _patchlines2cache(
          patching.ParsePatchToLines(patch.lines), c.left)
      else:
        try:
          if c.left:
            old_lines = patch.get_content().text.splitlines(True)
            linecache[last_key] = dict(enumerate(old_lines, 1))
          else:
            new_lines = patch.get_patched_content().text.splitlines(True)
            linecache[last_key] = dict(enumerate(new_lines, 1))
        except FetchError:
          linecache[last_key] = _patchlines2cache(
            patching.ParsePatchToLines(patch.lines), c.left)
          fetch_base_failed = True
    context = linecache[last_key].get(c.lineno, '').strip()
    url = request.build_absolute_uri(
      '%s#%scode%d' % (reverse(diff, args=[request.issue.key().id(),
                                           c.patch.patchset.key().id(),
                                           c.patch.filename]),
                       c.left and "old" or "new",
                       c.lineno))
    output.append('\n%s\n%s:%d: %s\n%s' % (url, c.patch.filename, c.lineno,
                                           context, c.text.rstrip()))
  if modified_patches:
    db.put(modified_patches)
  return '\n'.join(output)


def _get_modified_counts(issue):
  """Helper to determine the modified line counts of the latest patch set."""
  modified_added_count = 0
  modified_removed_count = 0

  # Count the modified lines in the patchset.
  patchsets = list(issue.patchsets)
  if patchsets:
    for patch in patchsets[-1].patches:
      modified_added_count += patch.num_added
      modified_removed_count += patch.num_removed

  return modified_added_count, modified_removed_count


def make_message(request, issue, message, comments=None, send_mail=False,
                  draft=None, in_reply_to=None):
  """Helper to create a Message instance and optionally send an email."""
  attach_patch = request.POST.get("attach_patch") == "yes"
  template, context = _get_mail_template(request, issue, full_diff=attach_patch)
  # Decide who should receive mail
  my_email = request.user.email()
  to = ([issue.owner.email()] +
        issue.reviewers +
        [email for email in issue.collaborator_emails()])
  cc = issue.cc[:]
<<<<<<< HEAD
  # Chromium's instance adds reply@chromiumcodereview.appspotmail.com to the
  # Google Group which is CCd on all reviews.
  #cc.append(db.Email(django_settings.RIETVELD_INCOMING_MAIL_ADDRESS))
  #if django_settings.RIETVELD_INCOMING_MAIL_ADDRESS:
  #  cc.append(db.Email(django_settings.RIETVELD_INCOMING_MAIL_ADDRESS))
=======
  if django_settings.RIETVELD_INCOMING_MAIL_ADDRESS:
    cc.append(django_settings.RIETVELD_INCOMING_MAIL_ADDRESS)
>>>>>>> 83d8d5ef
  reply_to = to + cc
  if my_email in to and len(to) > 1:  # send_mail() wants a non-empty to list
    to.remove(my_email)
  if my_email in cc:
    cc.remove(my_email)
  issue_id = issue.key().id()
  subject = '%s (issue %d)' % (issue.subject, issue_id)
  patch = None
  if attach_patch:
    subject = 'PATCH: ' + subject
    if 'patch' in context:
      patch = context['patch']
      del context['patch']
  if issue.num_messages:
    subject = 'Re: ' + subject
  if comments:
    details = _get_draft_details(request, comments)
  else:
    details = ''
  message = message.replace('\r\n', '\n')
  text = ((message.strip() + '\n\n' + details.strip())).strip()
  if draft is None:
    msg = models.Message(issue=issue,
                         subject=subject,
                         sender=my_email,
                         recipients=reply_to,
                         text=db.Text(text),
                         parent=issue,
                         issue_was_closed=issue.closed)
  else:
    msg = draft
    msg.subject = subject
    msg.recipients = reply_to
    msg.text = db.Text(text)
    msg.draft = False
    msg.date = datetime.datetime.now()
    msg.issue_was_closed = issue.closed
  issue.calculate_updates_for(msg)

  if in_reply_to:
    try:
      msg.in_reply_to = models.Message.get(in_reply_to)
      replied_issue_id = msg.in_reply_to.issue.key().id()
      if replied_issue_id != issue_id:
        logging.warn('In-reply-to Message is for a different issue: '
                     '%s instead of %s', replied_issue_id, issue_id)
        msg.in_reply_to = None
    except (db.KindError, db.BadKeyError):
      logging.warn('Invalid in-reply-to Message or key given: %s', in_reply_to)

  if send_mail:
    # Limit the list of files in the email to approximately 200
    if 'files' in context and len(context['files']) > 210:
      num_trimmed = len(context['files']) - 200
      del context['files'][200:]
      context['files'].append('[[ %d additional files ]]' % num_trimmed)
    url = request.build_absolute_uri(reverse(show, args=[issue.key().id()]))
    reviewer_nicknames = ', '.join(library.get_nickname(rev_temp, True,
                                                        request)
                                   for rev_temp in issue.reviewers)
    cc_nicknames = ', '.join(library.get_nickname(cc_temp, True, request)
                             for cc_temp in cc)
    my_nickname = library.get_nickname(request.user, True, request)
    reply_to = ', '.join(reply_to)
    description = (issue.description or '').replace('\r\n', '\n')
    home = request.build_absolute_uri(reverse(index))
    modified_added_count, modified_removed_count = _get_modified_counts(issue)
    context.update({'reviewer_nicknames': reviewer_nicknames,
                    'cc_nicknames': cc_nicknames,
                    'my_nickname': my_nickname, 'url': url,
                    'message': message, 'details': details,
                    'description': description, 'home': home,
                    'added_lines' : modified_added_count,
                    'removed_lines': modified_removed_count,
                    })
    for key, value in context.iteritems():
      if isinstance(value, str):
        try:
          encoding.force_unicode(value)
        except UnicodeDecodeError:
          logging.error('Key %s is not valid unicode. value: %r' % (key, value))
          # The content failed to be decoded as utf-8. Enforce it as ASCII.
          context[key] = value.decode('ascii', 'replace')
    body = django.template.loader.render_to_string(
      template, context, context_instance=RequestContext(request))
    logging.warn('Mail: to=%s; cc=%s', ', '.join(to), ', '.join(cc))
    send_args = {'sender': my_email,
                 'to': [_encode_safely(address) for address in to],
                 'subject': _encode_safely(subject),
                 'body': _encode_safely(body),
                 'reply_to': _encode_safely(reply_to)}
    if cc:
      send_args['cc'] = [_encode_safely(address) for address in cc]
    if patch:
      send_args['attachments'] = [('issue_%s_patch.diff' % issue.key().id(),
                                   patch)]

    attempts = 0
    while True:
      try:
        mail.send_mail(**send_args)
        break
      except mail.InvalidSenderError:
        if django_settings.RIETVELD_INCOMING_MAIL_ADDRESS:
          previous_sender = send_args['sender']
          if previous_sender not in send_args['to']:
            send_args['to'].append(previous_sender)
          send_args['sender'] = django_settings.RIETVELD_INCOMING_MAIL_ADDRESS
        else:
          raise
      except apiproxy_errors.DeadlineExceededError:
        # apiproxy_errors.DeadlineExceededError is raised when the
        # deadline of an API call is reached (e.g. for mail it's
        # something about 5 seconds). It's not the same as the lethal
        # runtime.DeadlineExeededError.
        attempts += 1
        if attempts >= 3:
          raise
    if attempts:
      logging.warning("Retried sending email %s times", attempts)

  return msg


@deco.require_methods('POST')
@deco.login_required
@deco.xsrf_required
@deco.issue_required
def star(request):
  """Add a star to an Issue."""
  account = models.Account.current_user_account
  account.user_has_selected_nickname()  # This will preserve account.fresh.
  if account.stars is None:
    account.stars = []
  keyid = request.issue.key().id()
  if keyid not in account.stars:
    account.stars.append(keyid)
    account.put()
  return respond(request, 'issue_star.html', {'issue': request.issue})


@deco.require_methods('POST')
@deco.login_required
@deco.issue_required
@deco.xsrf_required
def unstar(request):
  """Remove the star from an Issue."""
  account = models.Account.current_user_account
  account.user_has_selected_nickname()  # This will preserve account.fresh.
  if account.stars is None:
    account.stars = []
  keyid = request.issue.key().id()
  if keyid in account.stars:
    account.stars[:] = [i for i in account.stars if i != keyid]
    account.put()
  return respond(request, 'issue_star.html', {'issue': request.issue})


@deco.login_required
@deco.issue_required
def draft_message(request):
  """/<issue>/draft_message - Retrieve, modify and delete draft messages.

  Note: creating or editing draft messages is *not* XSRF-protected,
  because it is not unusual to come back after hours; the XSRF tokens
  time out after 1 or 2 hours.  The final submit of the drafts for
  others to view *is* XSRF-protected.
  """
  query = models.Message.gql(('WHERE issue = :1 AND sender = :2 '
                              'AND draft = TRUE'),
                             request.issue, request.user.email())
  if query.count() == 0:
    draft_message = None
  else:
    draft_message = query.get()
  if request.method == 'GET':
    return _get_draft_message(draft_message)
  elif request.method == 'POST':
    return _post_draft_message(request, draft_message)
  elif request.method == 'DELETE':
    return _delete_draft_message(draft_message)
  return HttpTextResponse('An error occurred.', status=500)


def _get_draft_message(draft):
  """Handles GET requests to /<issue>/draft_message.

  Arguments:
    draft: A Message instance or None.

  Returns the content of a draft message or an empty string if draft is None.
  """
  return HttpTextResponse(draft.text if draft else '')


@deco.issue_required
def _post_draft_message(request, draft):
  """Handles POST requests to /<issue>/draft_message.

  If draft is None a new message is created.

  Arguments:
    request: The current request.
    draft: A Message instance or None.
  """
  if draft is None:
    draft = models.Message(issue=request.issue, parent=request.issue,
                           sender=request.user.email(), draft=True)
  draft.text = request.POST.get('reviewmsg')
  draft.put()
  return HttpTextResponse(draft.text)


def _delete_draft_message(draft):
  """Handles DELETE requests to /<issue>/draft_message.

  Deletes a draft message.

  Arguments:
    draft: A Message instance or None.
  """
  if draft is not None:
    draft.delete()
  return HttpTextResponse('OK')


@deco.access_control_allow_origin_star
@deco.json_response
def search(request):
  """/search - Search for issues or patchset.

  Returns HTTP 500 if the corresponding index is missing.
  """
  if request.method == 'GET':
    form = SearchForm(request.GET)
    if not form.is_valid() or not request.GET:
      return respond(request, 'search.html', {'form': form})
  else:
    form = SearchForm(request.POST)
    if not form.is_valid():
      return HttpTextResponse('Invalid arguments', status=400)
  logging.info('%s' % form.cleaned_data)
  keys_only = form.cleaned_data['keys_only'] or False
  requested_format = form.cleaned_data['format'] or 'html'
  limit = form.cleaned_data['limit']
  with_messages = form.cleaned_data['with_messages']
  if requested_format == 'html':
    keys_only = False
    limit = limit or DEFAULT_LIMIT
  else:
    if not limit:
      if keys_only:
        # It's a fast query.
        limit = 1000
      elif with_messages:
        # It's an heavy query.
        limit = 10
      else:
        limit = 100

  q = models.Issue.all(keys_only=keys_only)
  if form.cleaned_data['cursor']:
    q.with_cursor(form.cleaned_data['cursor'])
  if form.cleaned_data['closed'] is not None:
    q.filter('closed = ', form.cleaned_data['closed'])
  if form.cleaned_data['owner']:
    q.filter('owner = ', form.cleaned_data['owner'])
  if form.cleaned_data['reviewer']:
    q.filter('reviewers = ', form.cleaned_data['reviewer'])
  if form.cleaned_data['cc']:
    q.filter('cc = ', form.cleaned_data['cc'])
  if form.cleaned_data['private'] is not None:
    q.filter('private = ', form.cleaned_data['private'])
  if form.cleaned_data['commit'] is not None:
    q.filter('commit = ', form.cleaned_data['commit'])
  if form.cleaned_data['repo_guid']:
    q.filter('repo_guid = ', form.cleaned_data['repo_guid'])
  if form.cleaned_data['base']:
    q.filter('base = ', form.cleaned_data['base'])

  # Calculate a default value depending on the query parameter.
  # Prefer sorting by modified date over created date and showing
  # newest first over oldest.
  default_sort = '-modified'
  if form.cleaned_data['created_after']:
    q.filter('created >= ', form.cleaned_data['created_after'])
    default_sort = 'created'
  if form.cleaned_data['modified_after']:
    q.filter('modified >= ', form.cleaned_data['modified_after'])
    default_sort = 'modified'
  if form.cleaned_data['created_before']:
    q.filter('created < ', form.cleaned_data['created_before'])
    default_sort = '-created'
  if form.cleaned_data['modified_before']:
    q.filter('modified < ', form.cleaned_data['modified_before'])
    default_sort = '-modified'

  sorted_by = form.cleaned_data['order'] or default_sort
  q.order(sorted_by)

  # Update the cursor value in the result.
  if requested_format == 'html':
    nav_params = dict(
        (k, v) for k, v in form.cleaned_data.iteritems() if v is not None)
    return _paginate_issues_with_cursor(
        reverse(search),
        request,
        q,
        limit,
        'search_results.html',
        extra_nav_parameters=nav_params)

  results = q.fetch(limit)
  form.cleaned_data['cursor'] = q.cursor()
  if keys_only:
    # There's not enough information to filter. The only thing that is leaked is
    # the issue's key.
    filtered_results = results
  else:
    filtered_results = [i for i in results if i.view_allowed]
  data = {
    'cursor': form.cleaned_data['cursor'],
  }
  if keys_only:
    data['results'] = [i.id() for i in filtered_results]
  else:
    data['results'] = [_issue_as_dict(i, with_messages, request)
                      for i in filtered_results]
  return data


### User Profiles ###


@deco.login_required
@deco.xsrf_required
def settings(request):
  account = models.Account.current_user_account
  if request.method != 'POST':
    nickname = account.nickname
    default_context = account.default_context
    default_column_width = account.default_column_width
    form = SettingsForm(initial={'nickname': nickname,
                                 'context': default_context,
                                 'column_width': default_column_width,
                                 'notify_by_email': account.notify_by_email,
                                 'notify_by_chat': account.notify_by_chat,
                                 })
    chat_status = None
    if account.notify_by_chat:
      chat_status = notify_xmpp.get_chat_status(account)
    return respond(request, 'settings.html', {'form': form,
                                              'chat_status': chat_status})
  form = SettingsForm(request.POST)
  if form.is_valid():
    account.nickname = form.cleaned_data.get('nickname')
    account.default_context = form.cleaned_data.get('context')
    account.default_column_width = form.cleaned_data.get('column_width')
    account.notify_by_email = form.cleaned_data.get('notify_by_email')
    notify_by_chat = form.cleaned_data.get('notify_by_chat')
    must_invite = notify_by_chat and not account.notify_by_chat
    account.notify_by_chat = notify_by_chat
    account.fresh = False
    account.put()
    if must_invite:
      notify_xmpp.must_invite(account)
  else:
    return respond(request, 'settings.html', {'form': form})
  return HttpResponseRedirect(reverse(mine))


@deco.require_methods('POST')
@deco.login_required
@deco.xsrf_required
def account_delete(_request):
  account = models.Account.current_user_account
  account.delete()
  return HttpResponseRedirect(users.create_logout_url(reverse(index)))


@deco.login_required
@deco.xsrf_required
def migrate_entities(request):
  """Migrates entities from the specified user to the signed in user."""
  msg = None
  if request.method == 'POST':
    form = MigrateEntitiesForm(request.POST)
    form.set_user(request.user)
    if form.is_valid():
      # verify that the account belongs to the user
      old_account = form.cleaned_data['account']
      old_account_key = str(old_account.key())
      new_account_key = str(models.Account.current_user_account.key())
      for kind in ('Issue', 'Repository', 'Branch'):
        taskqueue.add(url=reverse(task_migrate_entities),
                      params={'kind': kind,
                              'old': old_account_key,
                              'new': new_account_key},
                      queue_name='migrate-entities')
      msg = (u'Migration job started. The issues, repositories and branches'
             u' created with your old account (%s) will be moved to your'
             u' current account (%s) in a background task and should'
             u' be visible for your current account shortly.'
             % (old_account.user.email(), request.user.email()))
  else:
    form = MigrateEntitiesForm()
  return respond(request, 'migrate_entities.html', {'form': form, 'msg': msg})


@deco.task_queue_required('migrate-entities')
def task_migrate_entities(request):
  """/restricted/tasks/migrate_entities - Migrates entities from one account to
  another.
  """
  kind = request.POST.get('kind')
  old = request.POST.get('old')
  new = request.POST.get('new')
  batch_size = 20
  if kind is None or old is None or new is None:
    logging.warning('Missing parameters')
    return HttpResponse()
  if kind not in ('Issue', 'Repository', 'Branch'):
    logging.warning('Invalid kind: %s' % kind)
    return HttpResponse()
  old_account = models.Account.get(db.Key(old))
  new_account = models.Account.get(db.Key(new))
  if old_account is None or new_account is None:
    logging.warning('Invalid accounts')
    return HttpResponse()
  # make sure that accounts match
  if old_account.user.user_id() != new_account.user.user_id():
    logging.warning('Accounts don\'t match')
    return HttpResponse()
  model = getattr(models, kind)
  key = request.POST.get('key')
  query = model.all().filter('owner =', old_account.user)
  if key:
    query = query.filter('__key__ >', db.Key(key))
  query = query.order('__key__')
  tbd = []
  for entity in query.fetch(batch_size):
    entity.owner = new_account.user
    tbd.append(entity)
  if tbd:
    db.put(tbd)
    taskqueue.add(url=reverse(task_migrate_entities),
                  params={'kind': kind, 'old': old, 'new': new,
                          'key': str(tbd[-1].key())},
                  queue_name='migrate-entities')
  return HttpResponse()


@deco.user_key_required
def user_popup(request):
  """/user_popup - Pop up to show the user info."""
  try:
    return _user_popup(request)
  except Exception, err:
    logging.exception('Exception in user_popup processing:')
    # Return HttpResponse because the JS part expects a 200 status code.
    return HttpHtmlResponse(
        '<font color="red">Error: %s; please report!</font>' %
        err.__class__.__name__)


def _user_popup(request):
  user = request.user_to_show
  popup_html = memcache.get('user_popup:' + user.email())
  if popup_html is None:
    num_issues_created = db.GqlQuery(
      'SELECT * FROM Issue '
      'WHERE closed = FALSE AND owner = :1',
      user).count()
    num_issues_reviewed = db.GqlQuery(
      'SELECT * FROM Issue '
      'WHERE closed = FALSE AND reviewers = :1',
      user.email()).count()

    user.nickname = models.Account.get_nickname_for_email(user.email())
    popup_html = render_to_response('user_popup.html',
                            {'user': user,
                             'num_issues_created': num_issues_created,
                             'num_issues_reviewed': num_issues_reviewed,
                             },
                             context_instance=RequestContext(request))
    # Use time expired cache because the number of issues will change over time
    memcache.add('user_popup:' + user.email(), popup_html, 60)
  return popup_html


@deco.require_methods('POST')
def incoming_mail(request, recipients):
  """/_ah/mail/(.*)

  Handle incoming mail messages.

  The issue is not modified. No reviewers or CC's will be added or removed.
  """
  try:
    _process_incoming_mail(request, recipients)
  except InvalidIncomingEmailError, err:
    logging.debug(str(err))
  return HttpTextResponse('')


def _process_incoming_mail(request, recipients):
  """Process an incoming email message."""
  recipients = [x[1] for x in email.utils.getaddresses([recipients])]

  incoming_msg = mail.InboundEmailMessage(request.raw_post_data)

  if 'X-Google-Appengine-App-Id' in incoming_msg.original:
    raise InvalidIncomingEmailError('Mail sent by App Engine')

  subject = incoming_msg.subject or ''
  match = re.search(r'\(issue *(?P<id>\d+)\)$', subject)
  if match is None:
    raise InvalidIncomingEmailError('No issue id found: %s', subject)
  issue_id = int(match.groupdict()['id'])
  issue = models.Issue.get_by_id(issue_id)
  if issue is None:
    raise InvalidIncomingEmailError('Unknown issue ID: %d' % issue_id)
  sender = email.utils.parseaddr(incoming_msg.sender)[1]

  body = None
  for _, payload in incoming_msg.bodies('text/plain'):
    # FIXME(andi): Remove this when issue 2383 is fixed.
    # 8bit encoding results in UnknownEncodingError, see
    # http://code.google.com/p/googleappengine/issues/detail?id=2383
    # As a workaround we try to decode the payload ourselves.
    if payload.encoding == '8bit' and payload.charset:
      body = payload.payload.decode(payload.charset)
    # If neither encoding not charset is set, but payload contains
    # non-ASCII chars we can't use payload.decode() because it returns
    # payload.payload unmodified. The later type cast to db.Text fails
    # with a UnicodeDecodeError then.
    elif payload.encoding is None and payload.charset is None:
      # assume utf-8 but set replace flag to go for sure.
      body = payload.payload.decode('utf-8', 'replace')
    else:
      body = payload.decode()
    break
  if body is None or not body.strip():
    raise InvalidIncomingEmailError('Ignoring empty message.')
  elif len(body) > django_settings.RIETVELD_INCOMING_MAIL_MAX_SIZE:
    # see issue325, truncate huge bodies
    trunc_msg = '... (message truncated)'
    end = django_settings.RIETVELD_INCOMING_MAIL_MAX_SIZE - len(trunc_msg)
    body = body[:end]
    body += trunc_msg

  # If the subject is long, this might come wrapped into more than one line.
  subject = ' '.join([x.strip() for x in subject.splitlines()])
  msg = models.Message(issue=issue, parent=issue,
                       subject=subject,
                       sender=sender,
                       recipients=recipients,
                       date=datetime.datetime.now(),
                       text=db.Text(body),
                       draft=False)
  if msg.approval:
    publish_url = _absolute_url_in_preferred_domain(publish, args=[issue.key().id()])
    _send_lgtm_reminder(sender, subject, publish_url)
  msg.was_inbound_email = True

  # Add sender to reviewers if needed.
  all_emails = [str(x).lower()
                for x in ([issue.owner.email()] +
                          issue.reviewers +
                          issue.cc +
                          issue.collaborator_emails())]
  if sender.lower() not in all_emails:
    query = models.Account.all().filter('lower_email =', sender.lower())
    account = query.get()
    if account is not None:
      issue.reviewers.append(account.email)  # e.g. account.email is CamelCase
    else:
      issue.reviewers.append(sender)

  issue.calculate_updates_for(msg)
  issue.put()
  msg.put()


def _absolute_url_in_preferred_domain(handler, args=None):
  """Return a URL for the given handler via our preferred domain name, if possible."""
  handler_url_path = reverse(handler, args=args)
  app_id = app_identity.get_application_id()
  canonical_host = '%s.appspot.com' % app_id
  host = django_settings.PREFERRED_DOMAIN_NAMES.get(app_id, canonical_host)
  return 'https://%s%s' % (host, handler_url_path)

  
LGTM_REMINDER_BODY = """
REMINDER: If this change looks good, please use the LGTM button at
%s
"""

def _send_lgtm_reminder(addr, subject, publish_url):
  """Remind a user to LGTM through the web UI, not email."""
  logging.info('reminding %r to use web %r for %r', addr, publish_url, subject)
  mail.send_mail(
    sender=django_settings.RIETVELD_INCOMING_MAIL_ADDRESS,
    to=addr,
    subject=_encode_safely(subject),
    body=LGTM_REMINDER_BODY % publish_url)

@deco.login_required
def xsrf_token(request):
  """/xsrf_token - Return the user's XSRF token.

  This is used by tools like git-cl that need to be able to interact with the
  site on the user's behalf.  A custom header named X-Requesting-XSRF-Token must
  be included in the HTTP request; an error is returned otherwise.
  """
  if not request.META.has_key('HTTP_X_REQUESTING_XSRF_TOKEN'):
    return HttpTextResponse(
        'Please include a header named X-Requesting-XSRF-Token '
        '(its content doesn\'t matter).',
        status=400)
  return HttpTextResponse(models.Account.current_user_account.get_xsrf_token())


def customized_upload_py(request):
  """/static/upload.py - Return patched upload.py with appropiate auth type and
  default review server setting.

  This is used to let the user download a customized upload.py script
  for hosted Rietveld instances.
  """
  f = open(django_settings.UPLOAD_PY_SOURCE)
  source = f.read()
  f.close()

  # When served from a Google Apps instance, the account namespace needs to be
  # switched to "Google Apps only".
  if ('AUTH_DOMAIN' in request.META
      and request.META['AUTH_DOMAIN'] != 'gmail.com'):
    source = source.replace('AUTH_ACCOUNT_TYPE = "GOOGLE"',
                            'AUTH_ACCOUNT_TYPE = "HOSTED"')

  # On a non-standard instance, the default review server is changed to the
  # current hostname. This might give weird results when using versioned appspot
  # URLs (eg. 1.latest.codereview.appspot.com), but this should only affect
  # testing.
  if request.META['HTTP_HOST'] != 'codereview.appspot.com':
    review_server = request.META['HTTP_HOST']
    if request.is_secure():
      review_server = 'https://' + review_server
    source = source.replace('DEFAULT_REVIEW_SERVER = "codereview.appspot.com"',
                            'DEFAULT_REVIEW_SERVER = "%s"' % review_server)

  return HttpResponse(source, content_type='text/x-python; charset=utf-8')


@deco.task_queue_required('deltacalculation')
def task_calculate_delta(request):
  """/restricted/tasks/calculate_delta - Calculate deltas for a patchset.

  This URL is called by taskqueue to calculate deltas behind the
  scenes. Returning a HttpResponse with any 2xx status means that the
  task was finished successfully. Raising an exception means that the
  taskqueue will retry to run the task.

  This code is similar to the code in _get_patchset_info() which is
  run when a patchset should be displayed in the UI.
  """
  key = request.POST.get('key')
  if not key:
    logging.debug('No key given.')
    return HttpResponse()
  try:
    patchset = models.PatchSet.get(key)
  except (db.KindError, db.BadKeyError), err:
    logging.debug('Invalid PatchSet key %r: %s' % (key, err))
    return HttpResponse()
  if patchset is None:  # e.g. PatchSet was deleted inbetween
    return HttpResponse()
  patchset.calculate_deltas()
  return HttpResponse()


def _build_state_value(django_request, user):
  """Composes the value for the 'state' parameter.

  Packs the current request URI and an XSRF token into an opaque string that
  can be passed to the authentication server via the 'state' parameter.

  Meant to be similar to oauth2client.appengine._build_state_value.

  Args:
    django_request: Django HttpRequest object, The request.
    user: google.appengine.api.users.User, The current user.

  Returns:
    The state value as a string.
  """
  relative_path = django_request.get_full_path().encode('utf-8')
  uri = django_request.build_absolute_uri(relative_path)
  token = xsrfutil.generate_token(xsrf_secret_key(), user.user_id(),
                                  action_id=str(uri))
  return  uri + ':' + token


def _create_flow(django_request):
  """Create the Flow object.

  The Flow is calculated using mostly fixed values and constants retrieved
  from other modules.

  Args:
    django_request: Django HttpRequest object, The request.

  Returns:
    oauth2client.client.OAuth2WebServerFlow object.
  """
  redirect_path = reverse(oauth2callback)
  redirect_uri = django_request.build_absolute_uri(redirect_path)
  client_id, client_secret, _ = auth_utils.SecretKey.get_config()
  return OAuth2WebServerFlow(client_id, client_secret, auth_utils.EMAIL_SCOPE,
                             redirect_uri=redirect_uri,
                             approval_prompt='force')


def _validate_port(port_value):
  """Makes sure the port value is valid and can be used by a non-root user.

  Args:
    port_value: Integer or string version of integer.

  Returns:
    Integer version of port_value if valid, otherwise None.
  """
  try:
    port_value = int(port_value)
  except (ValueError, TypeError):
    return None

  if not (1024 <= port_value <= 49151):
    return None

  return port_value


@deco.login_required
def get_access_token(request):
  """/get-access-token - Facilitates OAuth 2.0 dance for client.

  Meant to take a 'port' query parameter and redirect to localhost with that
  port and the user's access token appended.
  """
  user = request.user
  flow = _create_flow(request)

  flow.params['state'] = _build_state_value(request, user)
  credentials = StorageByKeyName(
      CredentialsNDBModel, user.user_id(), 'credentials').get()

  authorize_url = flow.step1_get_authorize_url()
  redirect_response_object = HttpResponseRedirect(authorize_url)
  if credentials is None or credentials.invalid:
    return redirect_response_object

  # Find out if credentials is expired
  refresh_failed = False
  if credentials.access_token is None or credentials.access_token_expired:
    try:
      credentials.refresh(httplib2.Http())
    except AccessTokenRefreshError:
      return redirect_response_object
    except:
      refresh_failed = True

  port_value = _validate_port(request.GET.get('port'))
  if port_value is None:
    return HttpTextResponse('Access Token: %s' % (credentials.access_token,))

  # Send access token along to localhost client
  redirect_template_args = {'port': port_value}
  if refresh_failed:
    quoted_error = urllib.quote(OAUTH_DEFAULT_ERROR_MESSAGE)
    redirect_template_args['error'] = quoted_error
    client_uri = ACCESS_TOKEN_FAIL_REDIRECT_TEMPLATE % redirect_template_args
  else:
    quoted_access_token = urllib.quote(credentials.access_token)
    redirect_template_args['token'] = quoted_access_token
    client_uri = ACCESS_TOKEN_REDIRECT_TEMPLATE % redirect_template_args

  return HttpResponseRedirect(client_uri)


@deco.login_required
def oauth2callback(request):
  """/oauth2callback - Callback handler for OAuth 2.0 redirect.

  Handles redirect and moves forward to the rest of the application.
  """
  error = request.GET.get('error')
  if error:
    error_msg = request.GET.get('error_description', error)
    return HttpTextResponse(
        'The authorization request failed: %s' % _safe_html(error_msg))
  else:
    user = request.user
    flow = _create_flow(request)
    credentials = flow.step2_exchange(request.GET)
    StorageByKeyName(
        CredentialsNDBModel, user.user_id(), 'credentials').put(credentials)
    redirect_uri = _parse_state_value(str(request.GET.get('state')),
                                      user)
    return HttpResponseRedirect(redirect_uri)


@deco.admin_required
def set_client_id_and_secret(request):
  """/restricted/set-client-id-and-secret - Allows admin to set Client ID and
  Secret.

  These values, from the Google APIs console, are required to validate
  OAuth 2.0 tokens within auth_utils.py.
  """
  if request.method == 'POST':
    form = ClientIDAndSecretForm(request.POST)
    if form.is_valid():
      client_id = form.cleaned_data['client_id']
      client_secret = form.cleaned_data['client_secret']
      additional_client_ids = form.cleaned_data['additional_client_ids']
      auth_utils.SecretKey.set_config(client_id, client_secret,
                                      additional_client_ids)
    return HttpResponseRedirect(reverse(set_client_id_and_secret))
  else:
    form = ClientIDAndSecretForm()
    return respond(request, 'set_client_id_and_secret.html', {'form': form})


### Statistics.


DATE_FORMAT = '%Y-%m-%d'


def update_stats(request):
  """Endpoint that will trigger a taskqueue to update the score of all
  AccountStatsBase derived entities.
  """
  if IS_DEV:
    # Sadly, there is no way to know the admin port.
    dashboard = 'http://%s:8000/taskqueue' % os.environ['SERVER_NAME']
  else:
    # Do not use app_identity.get_application_id() since we need the 's~'.
    appid = os.environ['APPLICATION_ID']
    versionid = os.environ['CURRENT_VERSION_ID']
    dashboard = (
        'https://appengine.google.com/queues?queue_name=update-stats&'
        'app_id=%s&version_id=%s&' % (appid, versionid))
  msg = ''
  if request.method != 'POST':
    form = UpdateStatsForm()
    return respond(
        request,
        'admin_update_stats.html',
        {'form': form, 'dashboard': dashboard, 'msg': msg})

  form = UpdateStatsForm(request.POST)
  if not form.is_valid():
    form = UpdateStatsForm()
    msg = 'Invalid form data.'
    return respond(
        request,
        'admin_update_stats.html',
        {'form': form, 'dashboard': dashboard, 'msg': msg})

  tasks_to_trigger = form.cleaned_data['tasks_to_trigger'].split(',')
  tasks_to_trigger = filter(None, (t.strip().lower() for t in tasks_to_trigger))
  today = datetime.datetime.utcnow().date()

  tasks = []
  if not tasks_to_trigger:
    msg = 'No task to trigger.'
  # Special case 'refresh'.
  elif (len(tasks_to_trigger) == 1 and
        tasks_to_trigger[0] in ('destroy', 'refresh')):
    taskqueue.add(
        url=reverse(task_refresh_all_stats_score),
        params={'destroy': str(int(tasks_to_trigger[0] == 'destroy'))},
        queue_name='refresh-all-stats-score')
    msg = 'Triggered %s.' % tasks_to_trigger[0]
  else:
    tasks = []
    for task in tasks_to_trigger:
      if task in ('monthly', '30'):
        tasks.append(task)
      elif models.verify_account_statistics_name(task):
        if task.count('-') == 2:
          tasks.append(task)
        else:
          # It's a month. Add every single day of the month as long as it's
          # before today.
          year, month = map(int, task.split('-'))
          days = calendar.monthrange(year, month)[1]
          tasks.extend(
              '%s-%02d' % (task, d + 1) for d in range(days)
              if datetime.date(year, month, d + 1) < today)
      else:
        msg = 'Invalid item.'
        break
    else:
      if len(set(tasks)) != len(tasks):
        msg = 'Duplicate items found.'
      else:
        taskqueue.add(
            url=reverse(task_update_stats),
            params={'tasks': json.dumps(tasks), 'date': str(today)},
            queue_name='update-stats')
        msg = 'Triggered the following tasks: %s.' % ', '.join(tasks)
  logging.info(msg)
  return respond(
      request,
      'admin_update_stats.html',
      {'form': form, 'dashboard': dashboard, 'msg': msg})


def cron_update_yesterday_stats(_request):
  """Daily cron job to trigger all the necessary task queue.

  - Triggers a task to update daily summaries.
  - This task will then trigger a task to update rolling summaries.
  - This task will then trigger a task to update monthly summaries.

  Using 3 separate tasks to space out datastore contention and reduces the
  scope of each task so the complete under 10 minutes, making retries softer
  on the system when the datastore throws exceptions or the load for the day
  is high.
  """
  today = datetime.datetime.utcnow().date()
  day = str(today - datetime.timedelta(days=1))
  tasks = [day, '30', 'monthly']
  taskqueue.add(
      url=reverse(task_update_stats),
      params={'tasks': json.dumps(tasks), 'date': str(today)},
      queue_name='update-stats')
  out = 'Triggered tasks for day %s: %s' % (day, ', '.join(tasks))
  logging.info(out)
  return HttpTextResponse(out)


def figure_out_real_accounts(people_involved, people_caches):
  """Removes people that are known to be role accounts or mailing lists.

  Sadly, Account instances are created even for mailing lists (!) but mailing
  lists never create an issue, so assume that a reviewer that never created an
  issue is a nobody.

  Arguments:
    people_involved: set or list of email addresses to scan.
    people_caches: a lookup cache of already resolved email addresses.

  Returns:
    list of the email addresses that are not nobodies.
  """
  # Using '+' as a filter removes a fair number of WATCHLISTS entries.
  people_involved = set(
      i for i in people_involved
      if ('+' not in i and
        not i.startswith('commit-bot') and
        not i.endswith('gserviceaccount.com')))
  people_involved -= people_caches['fake']

  # People we are still unsure about that need to be looked up.
  people_to_look_for = list(people_involved - people_caches['real'])

  futures = [
    models.Issue.all(keys_only=True).filter('owner =', users.User(r)).run(
        limit=1)
    for r in people_to_look_for
  ]
  for i, future in enumerate(futures):
    account_email = people_to_look_for[i]
    if not list(future):
      people_caches['fake'].add(account_email)
      people_involved.remove(account_email)
    else:
      people_caches['real'].add(account_email)
  return people_involved


def search_relevant_first_email_for_user(
    issue_owner, messages, user, people_caches):
  """Calculates which Message is representative for the request latency for this
  review for this user.

  Returns:
  - index in |messages| that is the most representative for this user as a
    reviewer or None if no Message is relevant at all. In that case, the caller
    should fall back to Issue.created.
  - bool if it looks like a drive-by.

  It is guaranteed that the index returned is a Message sent either by
  |issue_owner| or |user|.
  """
  # Shortcut. No need to calculate the value.
  if issue_owner == user:
    return None, False

  # Search for the first of:
  # - message by the issue owner sent to the user or to mailing lists.
  # - message by the user, for DRIVE_BY and NOT_REQUESTED.
  # Otherwise, return None.
  last_owner_message_index = None
  for i, m in enumerate(messages):
    if m.sender == issue_owner:
      last_owner_message_index = i
      if user in m.recipients:
        return i, False
      # Detect the use case where a request for review is sent to a mailing list
      # and a random reviewer picks it up. We don't want to downgrade the
      # reviewer from a proper review down to DRIVE_BY, so mark it as the
      # important message for everyone. A common usecase is code reviews on
      # golang-dev@googlegroups.com.
      recipients = set(m.recipients) - set([m.sender, issue_owner])
      if not figure_out_real_accounts(recipients, people_caches):
        return i, False
    elif m.sender == user:
      # The issue owner didn't send a request specifically to this user but the
      # dude replied anyway. It can happen if the user was on the cc list with
      # user+cc@example.com. In that case, use the last issue owner email.
      # We want to use this message for latency calculation DRIVE_BY and
      # NOT_REQUESTED.
      if last_owner_message_index is not None:
        return last_owner_message_index, True
      # issue_owner is MIA.
      return i, True
    else:
      # Maybe a reviewer added 'user' on the review on its behalf. Likely
      # m.sender wants to defer the review to someone else.
      if user in m.recipients:
        return i, False
  # Sends the last Message index if there is any.
  return last_owner_message_index, False


def process_issue(
    start, day_to_process, message_index, drive_by, issue_owner, messages,
    user):
  """Calculates 'latency', 'lgtms' and 'review_type' for a reviewer on an Issue.

  Arguments:
  - start: moment to use to calculate the latency. Can be either the moment a
           Message was sent or Issue.created if no other signal exists.
  - day_to_process: the day to look for for new 'events'.
  - message_index: result of search_relevant_first_email_for_user().
  - drive_by: the state of things looks like a DRIVE_BY or a NOT_REQUESTED.
  - issue_owner: shortcut for issue.owner.email().
  - messages: shortcut for issue.messages sorted by date. Cannot be empty.
  - user: user to calculate latency.

  A Message must have been sent on day_to_process that would imply data,
  otherwise None, None is returned.
  """
  assert isinstance(start, datetime.datetime), start
  assert isinstance(day_to_process, datetime.date), day_to_process
  assert message_index is None or 0 <= message_index < len(messages), (
      message_index)
  assert drive_by in (True, False), drive_by
  assert issue_owner.count('@') == 1, issue_owner
  assert all(isinstance(m, models.Message) for m in messages), messages
  assert user.count('@') == 1, user

  lgtms = sum(
      m.sender == user and
      m.find('lgtm', owner_allowed=True) and
      not m.find('no lgtm', owner_allowed=True)
      for m in messages)

  # TODO(maruel): Check for the base username part, e.g.:
  # if user.split('@', 1)[0] == issue_owner.split('@', 1)[0]:
  # For example, many people have both matching @google.com and @chromium.org
  # accounts.
  if user == issue_owner:
    if not any(m.date.date() == day_to_process for m in messages):
      return -1, None, None
    # There's no concept of review latency for OUTGOING reviews.
    return -1, lgtms, models.AccountStatsBase.OUTGOING

  if message_index is None:
    # Neither issue_owner nor user sent an email, ignore.
    return -1, None, None

  if drive_by:
    # Tricky case. Need to determine the difference between NOT_REQUESTED and
    # DRIVE_BY. To determine if an issue is NOT_REQUESTED, look if the owner
    # never sent a request for review in the previous messages.
    review_type = (
      models.AccountStatsBase.NOT_REQUESTED
      if messages[message_index].sender == user
      else models.AccountStatsBase.DRIVE_BY)
  else:
    review_type = models.AccountStatsBase.NORMAL

  for m in messages[message_index:]:
    if m.sender == user:
      if m.date.date() < day_to_process:
        # It was already updated on a previous day. Skip calculation.
        return -1, None, None
      return int((m.date - start).total_seconds()), lgtms, review_type

  # 'user' didn't send a message, so no latency can be calculated.
  assert not lgtms, lgtms
  return -1, lgtms, models.AccountStatsBase.IGNORED


def yield_people_issue_to_update(day_to_process, issues, messages_looked_up):
  """Yields all the combinations of user-day-issue that needs to be updated.

  Arguments:
  - issues: set() of all the Issue touched.
  - messages_looked_up: list of one int to count the number of Message looked
    up.

  Yields:
   - tuple user, day, issue_id, latency, lgtms, review_type.
  """
  assert isinstance(day_to_process, datetime.datetime), day_to_process
  assert not issues and isinstance(issues, set), issues
  assert [0] == messages_looked_up, messages_looked_up

  day_to_process_date = day_to_process.date()
  # Cache people that are valid accounts or not to reduce datastore lookups.
  people_caches = {'fake': set(), 'real': set()}
  # dict((user, day) -> set(issue_id)) mapping of
  # the AccountStatsDay that will need to be recalculated.
  need_to_update = {}
  # TODO(maruel): Use asynchronous programming to start moving on to the next
  # issue right away. This means creating our own Future instances.

  cursor = None
  while True:
    query = models.Message.all(keys_only=True).filter(
        'date >=', day_to_process).order('date')
    # Someone sane would ask: why the hell do this? I don't know either but
    # that's the only way to not have it throw an exception after 60 seconds.
    if cursor:
      query.with_cursor(start_cursor=cursor)
    message_keys = query.fetch(100)
    if not message_keys:
      # We're done, no more cursor.
      break
    cursor = query.cursor()
    for message_key in message_keys:
      # messages_looked_up may be overcounted, as the messages on the next day
      # on issues already processed will be accepted as valid, until a new issue
      # is found.
      messages_looked_up[0] += 1
      issue_key = message_key.parent()
      issue_id = issue_key.id()
      if issue_id in issues:
        # This issue was already processed.
        continue

      # Aggressively fetch data concurrently.
      message_future = db.get_async(message_key)
      issue_future = db.get_async(issue_key)
      messages_futures = models.Message.all().ancestor(issue_key).run(
          batch_size=1000)
      if message_future.get_result().date.date() > day_to_process_date:
        # Now on the next day. It is important to stop, especially when looking
        # at very old CLs.
        messages_looked_up[0] -= 1
        cursor = None
        break

      # Make sure to not process this issue a second time.
      issues.add(issue_id)
      issue = issue_future.get_result()
      # Sort manually instead of using .order('date') to save one index. Strips
      # off any Message after day_to_process.
      messages = sorted(
          (m for m in messages_futures if m.date.date() <= day_to_process_date),
          key=lambda x: x.date)

      # Updates the dict of the people-day pairs that will need to be updated.
      issue_owner = issue.owner.email()
      # Ignore issue.reviewers since it can change over time. Sadly m.recipients
      # also contains people cc'ed so take care of these manually.
      people_to_consider = set(m.sender for m in messages)
      people_to_consider.add(issue_owner)
      for m in messages:
        for r in m.recipients:
          if (any(n.sender == r for n in messages) or
              r in issue.reviewers or
              r not in issue.cc):
            people_to_consider.add(r)

      # 'issue_owner' is by definition a real account. Save one datastore
      # lookup.
      people_caches['real'].add(issue_owner)

      for user in figure_out_real_accounts(people_to_consider, people_caches):
        message_index, drive_by = search_relevant_first_email_for_user(
            issue_owner, messages, user, people_caches)
        if (message_index == None or
            ( drive_by and
              messages[message_index].sender == user and
              not any(m.sender == issue_owner
                      for m in messages[:message_index]))):
          # There's no important message, calculate differently by using the
          # issue creation date.
          start = issue.created
        else:
          start = messages[message_index].date

        # Note that start != day_to_process_date
        start_str = str(start.date())
        user_issue_set = need_to_update.setdefault((user, start_str), set())
        if not issue_id in user_issue_set:
          user_issue_set.add(issue_id)
          latency, lgtms, review_type = process_issue(
              start, day_to_process_date, message_index, drive_by, issue_owner,
              messages, user)
          if review_type is None:
            # process_issue() determined there is nothing to update.
            continue
          yield user, start_str, issue_id, latency, lgtms, review_type
    if not cursor:
      break


@deco.task_queue_required('update-stats')
def task_update_stats(request):
  """Dispatches the relevant task to execute.

  Can dispatch either update_daily_stats, update_monthly_stats or
  update_rolling_stats.
  """
  tasks = json.loads(request.POST.get('tasks'))
  date_str = request.POST.get('date')
  cursor = request.POST.get('cursor')
  countdown = 15
  if not tasks:
    msg = 'Nothing to execute!?'
    logging.warning(msg)
    out = HttpTextResponse(msg)
  else:
    # Dispatch the task to execute.
    task = tasks.pop(0)
    logging.info('Running %s.', task)
    if task.count('-') == 2:
      out, cursor = update_daily_stats(
          cursor, datetime.datetime.strptime(task, DATE_FORMAT))
    elif task == 'monthly':
      # The only reason day is used is in case a task queue spills over the next
      # day.
      day = datetime.datetime.strptime(date_str, DATE_FORMAT)
      out, cursor = update_monthly_stats(cursor, day)
    elif task == '30':
      yesterday = (
          datetime.datetime.strptime(date_str, DATE_FORMAT)
          - datetime.timedelta(days=1)).date()
      out, cursor = update_rolling_stats(cursor, yesterday)
    else:
      msg = 'Unknown task %s, ignoring.' % task
      cursor = ''
      logging.error(msg)
      out = HttpTextResponse(msg)

    if cursor:
      # Not done yet!
      tasks.insert(0, task)
      countdown = 0

  if out.status_code == 200 and tasks:
    logging.info('%d tasks to go!\n%s', len(tasks), ', '.join(tasks))
    # Space out the task queue execution by 15s to reduce the risk of
    # datastore inconsistency to get in the way, since no transaction is used.
    # This means to process a full month, it'll include 31*15s = 7:45 minutes
    # delay. 15s is not a lot but we are in an hurry!
    taskqueue.add(
        url=reverse(task_update_stats),
        params={'tasks': json.dumps(tasks), 'date': date_str, 'cursor': cursor},
        queue_name='update-stats',
        countdown=countdown)
  return out


def update_daily_stats(cursor, day_to_process):
  """Updates the statistics about every reviewer for the day.

  Note that joe@google != joe@chromium, so make sure to always review with the
  right email address or your stats will suffer.

  The goal here is:
  - detect all the active reviewers in the past day.
  - for each of them, update their statistics for the past day.

  There can be thousands of CLs modified in a single day so throughput
  efficiency is important here, as it has only 10 minutes to complete.
  """
  assert not cursor, cursor
  start = time.time()
  # Look at all messages sent in the day. The issues associated to these
  # messages are the issues we care about.
  issues = set()
  # Use a list so it can be modified inside the generator.
  messages_looked_up = [0]
  total = 0
  try:
    chunk_size = 10
    max_futures = 200
    futures = []
    items = []
    for packet in yield_people_issue_to_update(
        day_to_process, issues, messages_looked_up):
      user, day, issue_id, latency, lgtms, review_type = packet
      account_key = ndb.Key('Account', models.Account.get_id_for_email(user))
      found = False
      for item in items:
        # A user could touch multiple issues in a single day.
        if item.key.id() == day and item.key.parent() == account_key:
          found = True
          break
      else:
        # Find the object and grab it. Do not use get_or_insert() to save a
        # transaction and double-write.
        item = models.AccountStatsDay.get_by_id(
            day, parent=account_key, use_cache=False)
        if not item:
          # Create a new one.
          item = models.AccountStatsDay(id=day, parent=account_key)

      if issue_id in item.issues:
        # It was already there, update.
        i = item.issues.index(issue_id)

        if (item.latencies[i] == latency and
            item.lgtms[i] == lgtms and
            item.review_types[i] == review_type):
          # Was already calculated, skip.
          continue

        # Make sure to not "downgrade" the object.
        if item.lgtms[i] > lgtms:
          # Never lower the number of lgtms.
          continue

        if item.latencies[i] >= 0 and latency == -1:
          # Unchanged or "lower priority", no need to store again.
          continue

        if (item.latencies[i] >= 0 and latency >= 0 and
            item.latencies[i] != latency):
          # That's rare, the new calculated latency doesn't match the previously
          # calculated latency. File an error but let it go.
          logging.error(
              'New calculated latency doesn\'t match previously calculated '
              'value.\n%s != %s\nItem %d in:\n%s',
              item.latencies[i], latency, i, item)

        item.latencies[i] = latency
        item.lgtms[i] = lgtms
        item.review_types[i] = review_type
      else:
        # TODO(maruel): Sort?
        item.issues.append(issue_id)
        item.latencies.append(latency)
        item.lgtms.append(lgtms)
        item.review_types.append(review_type)

      if not found:
        items.append(item)
        if len(items) == chunk_size:
          futures.extend(ndb.put_multi_async(items, use_cache=False))
          total += chunk_size
          items = []
          futures = [f for f in futures if not f.done()]
          while len(futures) > max_futures:
            # Slow down to limit memory usage.
            ndb.Future.wait_any(futures)
            futures = [f for f in futures if not f.done()]

    if items:
      futures.extend(ndb.put_multi_async(items, use_cache=False))
      total += len(items)
    ndb.Future.wait_all(futures)
    result = 200
  except (db.Timeout, DeadlineExceededError):
    result = 500

  out = (
      '%s\n'
      '%d messages\n'
      '%d issues\n'
      'Updated %d items\n'
      'In %.1fs\n') % (
        day_to_process.date(), messages_looked_up[0], len(issues),
        total, time.time() - start)
  if result == 200:
    logging.info(out)
  else:
    logging.error(out)
  return HttpTextResponse(out, status=result), ''


def update_rolling_stats(cursor, reference_day):
  """Looks at all accounts and recreates all the rolling 30 days
  AccountStatsMulti summaries.

  Note that during the update, the leaderboard will be inconsistent.

  Only do 1000 accounts at a time since there's a memory leak in the function.
  """
  assert cursor is None or isinstance(cursor, basestring), cursor
  assert isinstance(reference_day, datetime.date), reference_day
  start = time.time()
  total = 0
  total_deleted = 0
  try:
    # Process *all* the accounts.
    duration = '30'
    chunk_size = 10
    futures = []
    items = []
    to_delete = []
    accounts = 0
    while True:
      query = models.Account.all(keys_only=True)
      if cursor:
        query.with_cursor(start_cursor=cursor)
      account_keys = query.fetch(100)
      if not account_keys:
        # We're done, no more cursor.
        cursor = ''
        break

      a_key = ''
      for a_key in account_keys:
        accounts += 1
        a_key = ndb.Key.from_old_key(a_key)
        # TODO(maruel): If date of each issue was saved in the entity, this
        # would not be necessary, assuming the entity doesn't become itself
        # corrupted.
        rolling_future = models.AccountStatsMulti.get_by_id_async(
            duration, parent=a_key)
        days = [
          str(reference_day - datetime.timedelta(days=i))
          for i in xrange(int(duration))
        ]
        days_keys = [
          ndb.Key(flat=[models.AccountStatsDay, d], parent=a_key) for d in days
        ]
        valid_days = filter(None, ndb.get_multi(days_keys))
        if not valid_days:
          rolling = rolling_future.get_result()
          if rolling:
            to_delete.append(rolling.key)
            if len(to_delete) == chunk_size:
              futures.extend(ndb.delete_multi_async(to_delete))
              total_deleted += chunk_size
              to_delete = []
              futures = [f for f in futures if not f.done()]
          continue

        # Always override the content.
        rolling = models.AccountStatsMulti(id=duration, parent=a_key)
        # Sum all the daily instances into the rolling summary. Always start
        # over because it's not just adding data, it's also removing data from
        # the day that got excluded from the rolling summary.
        if models.sum_account_statistics(rolling, valid_days):
          items.append(rolling)
          if len(items) == chunk_size:
            futures.extend(ndb.put_multi_async(items))
            total += chunk_size
            items = []
            futures = [f for f in futures if not f.done()]
      cursor = query.cursor()
      if accounts == 1000 or (time.time() - start) > 300:
        # Limit memory usage.
        logging.info('%d accounts, last was %s', accounts, a_key.id()[1:-1])
        break

    if items:
      futures.extend(ndb.put_multi_async(items))
      total += len(items)
    if to_delete:
      futures.extend(ndb.delete_multi_async(to_delete))
      total_deleted += len(to_delete)
    ndb.Future.wait_all(futures)
    result = 200
  except (db.Timeout, DeadlineExceededError):
    result = 500

  out = '%s\nLooked up %d accounts\nStored %d items\nDeleted %d\nIn %.1fs\n' % (
      reference_day, accounts, total, total_deleted, time.time() - start)
  if result == 200:
    logging.info(out)
  else:
    logging.error(out)
  return HttpTextResponse(out, status=result), cursor


def update_monthly_stats(cursor, day_to_process):
  """Looks at all AccountStatsDay instance updated on that day and updates the
  corresponding AccountStatsMulti instance.

  This taskqueue updates all the corresponding monthly AccountStatsMulti
  summaries by looking at all AccountStatsDay.modified.
  """
  today = datetime.datetime.utcnow().date()
  start = time.time()
  total = 0
  skipped = 0
  try:
    # The biggest problem here is not time but memory usage so limit the number
    # of ongoing futures.
    max_futures = 200
    futures = []
    days_stats_fetched = 0
    yielded = 0
    options = ndb.QueryOptions(keys_only=True)
    q = models.AccountStatsDay.query(default_options=options)
    q.filter(models.AccountStatsDay.modified >= day_to_process)
    months_to_regenerate = set()
    while True:
      curs = datastore_query.Cursor(urlsafe=cursor or '')
      day_stats_keys, next_curs, more = q.fetch_page(100, start_cursor=curs)
      if not more:
        cursor = ''
        break
      cursor = next_curs.urlsafe()
      days_stats_fetched += len(day_stats_keys)
      if not (days_stats_fetched % 1000):
        logging.info('Scanned %d AccountStatsDay.', days_stats_fetched)

      # Create a batch of items to process.
      batch = []
      for key in day_stats_keys:
        month_name = key.id().rsplit('-', 1)[0]
        account_name = key.parent().id()
        lookup_key = '%s-%s' % (month_name, account_name)
        if not lookup_key in months_to_regenerate:
          batch.append((month_name, account_name))
        months_to_regenerate.add(lookup_key)

      for month_name, account_id in batch:
        yielded += 1
        if not (yielded % 1000):
          logging.info(
              '%d items done, %d skipped, %d yielded %d futures.',
              total, skipped, yielded, len(futures))

        account_key = ndb.Key('Account', account_id)
        monthly = models.AccountStatsMulti.get_by_id(
            month_name, parent=account_key, use_cache=False)
        if not monthly:
          # Create a new one.
          monthly = models.AccountStatsMulti(id=month_name, parent=account_key)
        elif monthly.modified.date() == today:
          # It was modified today, skip it.
          skipped += 1
          continue

        days_in_month = calendar.monthrange(*map(int, month_name.split('-')))[1]
        days_name = [
          month_name + '-%02d' % (i + 1) for i in range(days_in_month)
        ]
        days_keys = [
          ndb.Key(models.AccountStatsDay, d, parent=account_key)
          for d in days_name
        ]
        days = [d for d in ndb.get_multi(days_keys, use_cache=False) if d]
        assert days, (month_name, account_id)
        if models.sum_account_statistics(monthly, days):
          futures.extend(ndb.put_multi_async([monthly], use_cache=False))
          total += 1
          while len(futures) > max_futures:
            # Slow down to limit memory usage.
            ndb.Future.wait_any(futures)
            futures = [f for f in futures if not f.done()]
        else:
          skipped += 1

      if (time.time() - start) > 400:
        break

    ndb.Future.wait_all(futures)
    result = 200
  except (db.Timeout, DeadlineExceededError) as e:
    logging.error(str(e))
    result = 500

  out = '%s\nStored %d items\nSkipped %d\nIn %.1fs\n' % (
      day_to_process.date(), total, skipped, time.time() - start)
  if result == 200:
    logging.info(out)
  else:
    logging.error(out)
  return HttpTextResponse(out, status=result), cursor


@deco.task_queue_required('refresh-all-stats-score')
def task_refresh_all_stats_score(request):
  """Updates all the scores or destroy them all.

  - Updating score is necessary when models.compute_score() is changed.
  - Destroying the instances is necessary if
    search_relevant_first_email_for_user() or process_issue() are modified.
  """
  start = time.time()
  cls_name = request.POST.get('cls') or 'Day'
  destroy = int(request.POST.get('destroy', '0'))
  cursor = datastore_query.Cursor(urlsafe=request.POST.get('cursor'))
  task_count = int(request.POST.get('task_count', '0'))
  assert cls_name in ('Day', 'Multi'), cls_name
  cls = (
      models.AccountStatsDay
      if cls_name == 'Day' else models.AccountStatsMulti)

  # Task queues are given 10 minutes. Do it in 9 minutes chunks to protect
  # against most timeout conditions.
  timeout = 540
  updated = 0
  skipped = 0
  try:
    futures = []
    chunk_size = 10
    items = []
    more = True
    if destroy:
      options = ndb.QueryOptions(keys_only=True)
    else:
      options = ndb.QueryOptions()
    while more:
      batch, cursor, more = cls.query(default_options=options).fetch_page(
          20, start_cursor=cursor)
      if destroy:
        futures.extend(ndb.delete_multi_async(batch))
        updated += len(batch)
      else:
        for i in batch:
          score = models.compute_score(i)
          if i.score != score:
            items.append(i)
            if len(items) == chunk_size:
              futures.extend(ndb.put_multi_async(items))
              updated += chunk_size
              items = []
              futures = [f for f in futures if not f.done()]
          else:
            skipped += 1
      if time.time() - start >= timeout:
        break
    if items:
      futures.extend(ndb.put_multi_async(items))
      updated += chunk_size
    ndb.Future.wait_all(futures)
    if not more and cls_name == 'Day':
      # Move to the Multi instances.
      more = True
      cls_name = 'Multi'
      cursor = datastore_query.Cursor()
    if more:
      taskqueue.add(
          url=reverse(task_refresh_all_stats_score),
          params={
            'cls': cls_name,
            'cursor': cursor.urlsafe(),
            'destroy': str(destroy),
            'task_count': str(task_count+1),
          },
          queue_name='refresh-all-stats-score')
    result = 200
  except (db.Timeout, DeadlineExceededError):
    result = 500
  out = 'Index: %d\nType = %s\nStored %d items\nSkipped %d\nIn %.1fs\n' % (
      task_count, cls.__name__, updated, skipped, time.time() - start)
  if result == 200:
    logging.info(out)
  else:
    logging.error(out)
  return HttpTextResponse(out, status=result)


def quarter_to_months(when):
  """Manually handles the forms 'YYYY' or 'YYYY-QX'."""
  today = datetime.datetime.utcnow().date()
  if when.isdigit() and 2008 <= int(when) <= today.year:
    # Select the whole year.
    year = int(when)
    if year == today.year:
      out = ['%04d-%02d' % (year, i + 1) for i in range(today.month)]
    else:
      out = ['%04d-%02d' % (year, i + 1) for i in range(12)]
  else:
    quarter = re.match(r'^(\d\d\d\d-)[qQ]([1-4])$', when)
    if not quarter:
      return None
    prefix = quarter.group(1)
    # Convert the quarter into 3 months group.
    base = (int(quarter.group(2)) - 1) * 3 + 1
    out = ['%s%02d' % (prefix, i) for i in range(base, base+3)]

  logging.info('Expanded to %s' % ', '.join(out))
  return out


def show_user_impl(user, when):
  months = None
  if not models.verify_account_statistics_name(when):
    months = quarter_to_months(when)
    if not months:
      return None

  account_key = ndb.Key('Account', models.Account.get_id_for_email(user))
  # Determines which entity class should be loaded by the number of '-'.
  cls = (
      models.AccountStatsDay
      if when.count('-') == 2 else models.AccountStatsMulti)
  if months:
    # Normalize to 'q'.
    when = when.lower()
    # Loads the stats for the 3 months and merge them.
    keys = [ndb.Key(cls, i, parent=account_key) for i in months]
    values = filter(None, ndb.get_multi(keys))
    stats = cls(id=when, parent=account_key)
    models.sum_account_statistics(stats, values)
  else:
    stats = cls.get_by_id(when, parent=account_key)
    if not stats:
      # It's a valid date or rolling summary key, so if there's nothing, just
      # return the fact there's no data with an empty object.
      stats = cls(id=when, parent=account_key)
  return stats


@deco.user_key_required
def show_user_stats(request, when):
  stats = show_user_impl(request.user_to_show.email(), when)
  if not stats:
    return HttpResponseNotFound()
  incoming = [
    {
      'issue': stats.issues[i],
      'latency': stats.latencies[i],
      'lgtms': stats.lgtms[i],
      'review_type':
          models.AccountStatsBase.REVIEW_TYPES[stats.review_types[i]],
    } for i in xrange(len(stats.issues))
    if stats.review_types[i] != models.AccountStatsBase.OUTGOING
  ]
  outgoing = [
    {
      'issue': stats.issues[i],
      'lgtms': stats.lgtms[i],
    } for i in xrange(len(stats.issues))
    if stats.review_types[i] == models.AccountStatsBase.OUTGOING
  ]
  return respond(
      request,
      'user_stats.html',
      {
        'viewed_account': request.user_to_show,
        'incoming': incoming,
        'outgoing': outgoing,
        'stats': stats,
        'when': when,
      })


@deco.json_response
@deco.user_key_required
def show_user_stats_json(request, when):
  stats = show_user_impl(request.user_to_show.email(), when)
  if not stats:
    return {deco.STATUS_CODE: 404}
  return stats.to_dict()


def leaderboard_impl(when, limit):
  """Returns the leaderboard for this Rietveld instance on |when|.

  It returns the list of the reviewers sorted by their score for
  the past weeks, a specific day or month or a quarter.
  """
  when = when.lower()
  months = None
  if not models.verify_account_statistics_name(when):
    months = quarter_to_months(when)
    if not months:
      return None

  cls = (
      models.AccountStatsDay
      if when.count('-') == 2 else models.AccountStatsMulti)
  if months:
    # Use the IN operator to simultaneously select the 3 months.
    results = cls.query().filter(
        cls.name.IN(months)).order(cls.score).fetch(limit)
    # Then merge all the results accordingly.
    tops = {}
    for i in results:
      tops.setdefault(i.user, []).append(i)
    for key, values in tops.iteritems():
      values.sort(key=lambda x: x.name)
      out = models.AccountStatsMulti(id=when, parent=values[0].key.parent())
      models.sum_account_statistics(out, values)
      tops[key] = out
    tops = sorted(tops.itervalues(), key=lambda x: x.score)
  else:
    # Grabs the pre-calculated entities or daily entity.
    tops = cls.query().filter(cls.name == when).order(cls.score).fetch(limit)

  # Remove anyone with a None score.
  return [t for t in tops if t.score is not None]


def stats_to_dict(t):
  """Adds value 'user'.

  It is a meta property so it is not included in to_dict() by default.
  """
  o = t.to_dict()
  o['user'] = t.user
  return o


@deco.json_response
def leaderboard_json(request, when):
  limit = _clean_int(request.GET.get('limit'), 300, 1, 1000)
  data = leaderboard_impl(when, limit)
  if data is None:
    return {deco.STATUS_CODE: 404}
  return [stats_to_dict(t) for t in data]


def leaderboard(request, when):
  """Prints the leaderboard for this Rietveld instance."""
  limit = _clean_int(request.GET.get('limit'), 300, 1, 1000)
  data = leaderboard_impl(when, limit)
  if data is None:
    return HttpResponseNotFound()
  tops = []
  shame = []
  for i in data:
    if i.score == models.AccountStatsBase.NULL_SCORE:
      shame.append(i)
    else:
      tops.append(i)
  return respond(
      request, 'leaderboard.html', {'tops': tops, 'shame': shame, 'when': when})<|MERGE_RESOLUTION|>--- conflicted
+++ resolved
@@ -1039,11 +1039,7 @@
         new_content_entities = []
         patches = list(patchset.patches)
         logging.info('len(patches) = %r', len(patches))
-<<<<<<< HEAD
         
-=======
-
->>>>>>> 83d8d5ef
         existing_patches = {}
         patchsets = list(issue.patchsets)
         if len(patchsets) > 1:
@@ -2801,19 +2797,12 @@
     reviewers = _get_emails(form, 'reviewers')
   else:
     reviewers = issue.reviewers
-<<<<<<< HEAD
   if (form.is_valid() and form.cleaned_data.get('add_as_reviewer', True) and
       request.user != issue.owner and
       request.user.email() not in reviewers and
       not issue.is_collaborator(request.user)):
-    reviewers.append(db.Email(request.user.email()))
-
-=======
-    if (request.user != issue.owner and
-        request.user.email() not in reviewers and
-        not issue.is_collaborator(request.user)):
-      reviewers.append(request.user.email())
->>>>>>> 83d8d5ef
+    reviewers.append(request.user.email())
+
   if form.is_valid() and not form.cleaned_data.get('message_only', False):
     cc = _get_emails(form, 'cc')
   else:
@@ -3009,16 +2998,11 @@
         issue.reviewers +
         [email for email in issue.collaborator_emails()])
   cc = issue.cc[:]
-<<<<<<< HEAD
   # Chromium's instance adds reply@chromiumcodereview.appspotmail.com to the
   # Google Group which is CCd on all reviews.
-  #cc.append(db.Email(django_settings.RIETVELD_INCOMING_MAIL_ADDRESS))
+  #cc.append(django_settings.RIETVELD_INCOMING_MAIL_ADDRESS)
   #if django_settings.RIETVELD_INCOMING_MAIL_ADDRESS:
-  #  cc.append(db.Email(django_settings.RIETVELD_INCOMING_MAIL_ADDRESS))
-=======
-  if django_settings.RIETVELD_INCOMING_MAIL_ADDRESS:
-    cc.append(django_settings.RIETVELD_INCOMING_MAIL_ADDRESS)
->>>>>>> 83d8d5ef
+  #  cc.append(django_settings.RIETVELD_INCOMING_MAIL_ADDRESS)
   reply_to = to + cc
   if my_email in to and len(to) > 1:  # send_mail() wants a non-empty to list
     to.remove(my_email)
