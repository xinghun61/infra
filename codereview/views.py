# Copyright 2008 Google Inc.
#
# Licensed under the Apache License, Version 2.0 (the "License");
# you may not use this file except in compliance with the License.
# You may obtain a copy of the License at
#
#     http://www.apache.org/licenses/LICENSE-2.0
#
# Unless required by applicable law or agreed to in writing, software
# distributed under the License is distributed on an "AS IS" BASIS,
# WITHOUT WARRANTIES OR CONDITIONS OF ANY KIND, either express or implied.
# See the License for the specific language governing permissions and
# limitations under the License.

"""Views for Rietveld."""


import binascii
import cgi
import datetime
import email  # see incoming_mail()
import email.utils
import logging
import md5
import os
import random
import re
import urllib
from cStringIO import StringIO
from xml.etree import ElementTree

from google.appengine.api import mail
from google.appengine.api import memcache
from google.appengine.api import taskqueue
from google.appengine.api import users
from google.appengine.api import urlfetch
from google.appengine.api import xmpp
from google.appengine.ext import db
from google.appengine.ext.db import djangoforms
from google.appengine.runtime import DeadlineExceededError
from google.appengine.runtime import apiproxy_errors

# TODO(guido): Don't import classes/functions directly.
from django import forms
# Import settings as django_settings to avoid name conflict with settings().
from django.conf import settings as django_settings
from django.http import HttpResponse, HttpResponseRedirect
from django.http import HttpResponseForbidden, HttpResponseNotFound
from django.http import HttpResponseBadRequest
from django.shortcuts import render_to_response
import django.template
from django.template import RequestContext
from django.utils import simplejson
from django.utils.html import strip_tags
from django.utils.html import urlize
from django.utils.safestring import mark_safe
from django.core.urlresolvers import reverse

import engine
import library
import models
import models_chromium
import patching


# Add our own template library.
_library_name = __name__.rsplit('.', 1)[0] + '.library'
if not django.template.libraries.get(_library_name, None):
  django.template.add_to_builtins(_library_name)


### Constants ###


IS_DEV = os.environ['SERVER_SOFTWARE'].startswith('Dev')  # Development server
# Maximum forms fields length
MAX_SUBJECT = 100
MAX_DESCRIPTION = 10000
MAX_URL = 2083
MAX_REVIEWERS = 1000
MAX_CC = 2000
MAX_MESSAGE = 10000
MAX_FILENAME = 255
MAX_DB_KEY_LENGTH = 1000


### Form classes ###


class AccountInput(forms.TextInput):
  # Associates the necessary css/js files for the control.  See
  # http://docs.djangoproject.com/en/dev/topics/forms/media/.
  #
  # Don't forget to place {{formname.media}} into html header
  # when using this html control.
  class Media:
    css = {
      'all': ('autocomplete/jquery.autocomplete.css',)
    }
    js = (
      'autocomplete/lib/jquery.js',
      'autocomplete/lib/jquery.bgiframe.min.js',
      'autocomplete/lib/jquery.ajaxQueue.js',
      'autocomplete/jquery.autocomplete.js'
    )

  def render(self, name, value, attrs=None):
    output = super(AccountInput, self).render(name, value, attrs)
    if models.Account.current_user_account is not None:
      # TODO(anatoli): move this into .js media for this form
      data = {'name': name, 'url': reverse(account),
              'multiple': 'true'}
      if self.attrs.get('multiple', True) == False:
        data['multiple'] = 'false'
      output += mark_safe(u'''
      <script type="text/javascript">
          jQuery("#id_%(name)s").autocomplete("%(url)s", {
          max: 10,
          highlight: false,
          multiple: %(multiple)s,
          multipleSeparator: ", ",
          scroll: true,
          scrollHeight: 300,
          matchContains: true,
          formatResult : function(row) {
          return row[0].replace(/ .+/gi, '');
          }
          });
      </script>''' % data)
    return output


class IssueBaseForm(forms.Form):

  subject = forms.CharField(max_length=MAX_SUBJECT,
                            widget=forms.TextInput(attrs={'size': 60}))
  description = forms.CharField(required=False,
                                max_length=MAX_DESCRIPTION,
                                widget=forms.Textarea(attrs={'cols': 60}))
  branch = forms.ChoiceField(required=False, label='Base URL')
  base = forms.CharField(required=False,
                         max_length=MAX_URL,
                         widget=forms.TextInput(attrs={'size': 60}))
  reviewers = forms.CharField(required=False,
                              max_length=MAX_REVIEWERS,
                              widget=AccountInput(attrs={'size': 60}))
  cc = forms.CharField(required=False,
                       max_length=MAX_CC,
                       label = 'CC',
                       widget=AccountInput(attrs={'size': 60}))
  private = forms.BooleanField(required=False, initial=False)

  def set_branch_choices(self, base=None):
    branches = models.Branch.all()
    bound_field = self['branch']
    choices = []
    default = None
    for b in branches:
      if not b.repo_name:
        b.repo_name = b.repo.name
        b.put()
      pair = (b.key(), '%s - %s - %s' % (b.repo_name, b.category, b.name))
      choices.append(pair)
      if default is None and (base is None or b.url == base):
        default = b.key()
    choices.sort(key=lambda pair: pair[1].lower())
    choices.insert(0, ('', '[See Base]'))
    bound_field.field.choices = choices
    if default is not None:
      self.initial['branch'] = default

  def get_base(self):
    base = self.cleaned_data.get('base')
    if not base:
      key = self.cleaned_data['branch']
      if key:
        branch = models.Branch.get(key)
        if branch is not None:
          base = branch.url
    if not base:
      self.errors['base'] = ['You must specify a base']
    return base or None


class NewForm(IssueBaseForm):

  data = forms.FileField(required=False)
  url = forms.URLField(required=False,
                       max_length=MAX_URL,
                       widget=forms.TextInput(attrs={'size': 60}))
  send_mail = forms.BooleanField(required=False, initial=True)


class AddForm(forms.Form):

  message = forms.CharField(max_length=MAX_SUBJECT,
                            widget=forms.TextInput(attrs={'size': 60}))
  data = forms.FileField(required=False)
  url = forms.URLField(required=False,
                       max_length=MAX_URL,
                       widget=forms.TextInput(attrs={'size': 60}))
  reviewers = forms.CharField(max_length=MAX_REVIEWERS, required=False,
                              widget=AccountInput(attrs={'size': 60}))
  send_mail = forms.BooleanField(required=False, initial=True)


class UploadForm(forms.Form):

  subject = forms.CharField(max_length=MAX_SUBJECT)
  description = forms.CharField(max_length=MAX_DESCRIPTION, required=False)
  content_upload = forms.BooleanField(required=False)
  separate_patches = forms.BooleanField(required=False)
  base = forms.CharField(max_length=MAX_URL, required=False)
  data = forms.FileField(required=False)
  issue = forms.IntegerField(required=False)
  reviewers = forms.CharField(max_length=MAX_REVIEWERS, required=False)
  cc = forms.CharField(max_length=MAX_CC, required=False)
  private = forms.BooleanField(required=False, initial=False)
  send_mail = forms.BooleanField(required=False)
  base_hashes = forms.CharField(required=False)
  commit = forms.BooleanField(required=False)
  repo_guid = forms.CharField(required=False, max_length=MAX_URL)

  def clean_base(self):
    base = self.cleaned_data.get('base')
    if not base and not self.cleaned_data.get('content_upload', False):
      raise forms.ValidationError, 'Base URL is required.'
    return self.cleaned_data.get('base')

  def get_base(self):
    return self.cleaned_data.get('base')


class UploadContentForm(forms.Form):
  filename = forms.CharField(max_length=MAX_FILENAME)
  status = forms.CharField(required=False, max_length=20)
  checksum = forms.CharField(max_length=32)
  file_too_large = forms.BooleanField(required=False)
  is_binary = forms.BooleanField(required=False)
  is_current = forms.BooleanField(required=False)

  def clean(self):
    # Check presence of 'data'. We cannot use FileField because
    # it disallows empty files.
    super(UploadContentForm, self).clean()
    if not self.files and 'data' not in self.files:
      raise forms.ValidationError, 'No content uploaded.'
    return self.cleaned_data

  def get_uploaded_content(self):
    return self.files['data'].read()


class UploadPatchForm(forms.Form):
  filename = forms.CharField(max_length=MAX_FILENAME)
  content_upload = forms.BooleanField(required=False)

  def get_uploaded_patch(self):
    return self.files['data'].read()


class UploadBuildResult(forms.Form):
  platform_id = forms.CharField(max_length=255)
  # Not specifying a status removes this build result
  status = forms.CharField(max_length=255, required=False)
  details_url = forms.URLField(max_length=2083, required=False)

  SEPARATOR = '|'
  _VALID_STATUS = ['failure', 'pending', 'success', '']

  def is_valid(self):
    if not super(UploadBuildResult, self).is_valid():
      return False
    if self.cleaned_data['status'] not in UploadBuildResult._VALID_STATUS:
      self.errors['status'] = ['"%s" is not a valid build result status' %
                               self.cleaned_data['status']]
      return False
    return True

  def __str__(self):
    return '%s%s%s%s%s' % (strip_tags(self.cleaned_data['platform_id']),
                           UploadBuildResult.SEPARATOR,
                           strip_tags(self.cleaned_data['status']),
                           UploadBuildResult.SEPARATOR,
                           strip_tags(self.cleaned_data['details_url']))


class EditForm(IssueBaseForm):

  closed = forms.BooleanField(required=False)


class EditLocalBaseForm(forms.Form):
  subject = forms.CharField(max_length=MAX_SUBJECT,
                            widget=forms.TextInput(attrs={'size': 60}))
  description = forms.CharField(required=False,
                                max_length=MAX_DESCRIPTION,
                                widget=forms.Textarea(attrs={'cols': 60}))
  reviewers = forms.CharField(required=False,
                              max_length=MAX_REVIEWERS,
                              widget=AccountInput(attrs={'size': 60}))
  cc = forms.CharField(required=False,
                       max_length=MAX_CC,
                       label = 'CC',
                       widget=AccountInput(attrs={'size': 60}))
  private = forms.BooleanField(required=False, initial=False)
  closed = forms.BooleanField(required=False)

  def get_base(self):
    return None


class RepoForm(djangoforms.ModelForm):

  class Meta:
    model = models.Repository
    exclude = ['owner']


class BranchForm(djangoforms.ModelForm):

  class Meta:
    model = models.Branch
    exclude = ['owner', 'repo_name']


class PublishForm(forms.Form):

  subject = forms.CharField(max_length=MAX_SUBJECT,
                            widget=forms.TextInput(attrs={'size': 60}))
  reviewers = forms.CharField(required=False,
                              max_length=MAX_REVIEWERS,
                              widget=AccountInput(attrs={'size': 60}))
  cc = forms.CharField(required=False,
                       max_length=MAX_CC,
                       label = 'CC',
                       widget=AccountInput(attrs={'size': 60}))
  send_mail = forms.BooleanField(required=False)
  add_as_reviewer = forms.BooleanField(required=False, initial=True)
  message = forms.CharField(required=False,
                            max_length=MAX_MESSAGE,
                            widget=forms.Textarea(attrs={'cols': 60}))
  message_only = forms.BooleanField(required=False,
                                    widget=forms.HiddenInput())
  no_redirect = forms.BooleanField(required=False,
                                   widget=forms.HiddenInput())
<<<<<<< HEAD
  commit = forms.BooleanField(required=False, widget=forms.HiddenInput())
=======
  in_reply_to = forms.CharField(required=False,
                                max_length=MAX_DB_KEY_LENGTH,
                                widget=forms.HiddenInput())
>>>>>>> 94ab232c


class MiniPublishForm(forms.Form):

  reviewers = forms.CharField(required=False,
                              max_length=MAX_REVIEWERS,
                              widget=AccountInput(attrs={'size': 60}))
  cc = forms.CharField(required=False,
                       max_length=MAX_CC,
                       label = 'CC',
                       widget=AccountInput(attrs={'size': 60}))
  send_mail = forms.BooleanField(required=False)
  add_as_reviewer = forms.BooleanField(required=False, initial=True)
  message = forms.CharField(required=False,
                            max_length=MAX_MESSAGE,
                            widget=forms.Textarea(attrs={'cols': 60}))
  message_only = forms.BooleanField(required=False,
                                    widget=forms.HiddenInput())
  no_redirect = forms.BooleanField(required=False,
                                   widget=forms.HiddenInput())
  commit = forms.BooleanField(required=False, widget=forms.HiddenInput())


FORM_CONTEXT_VALUES = [(x, '%d lines' % x) for x in models.CONTEXT_CHOICES]
FORM_CONTEXT_VALUES.append(('', 'Whole file'))


class SettingsForm(forms.Form):

  nickname = forms.CharField(max_length=30)
  context = forms.IntegerField(
    widget=forms.Select(choices=FORM_CONTEXT_VALUES),
    required=False,
    label='Context')
  column_width = forms.IntegerField(initial=engine.DEFAULT_COLUMN_WIDTH,
                                    min_value=engine.MIN_COLUMN_WIDTH,
                                    max_value=engine.MAX_COLUMN_WIDTH)
  notify_by_email = forms.BooleanField(required=False,
                                       widget=forms.HiddenInput())
  notify_by_chat = forms.BooleanField(
    required=False,
    help_text='You must accept the invite for this to work.')

  def clean_nickname(self):
    nickname = self.cleaned_data.get('nickname')
    # Check for allowed characters
    match = re.match(r'[\w\.\-_\(\) ]+$', nickname, re.UNICODE|re.IGNORECASE)
    if not match:
      raise forms.ValidationError('Allowed characters are letters, digits, '
                                  '".-_()" and spaces.')
    # Check for sane whitespaces
    if re.search(r'\s{2,}', nickname):
      raise forms.ValidationError('Use single spaces between words.')
    if len(nickname) != len(nickname.strip()):
      raise forms.ValidationError('Leading and trailing whitespaces are '
                                  'not allowed.')

    if nickname.lower() == 'me':
      raise forms.ValidationError('Choose a different nickname.')

    # Look for existing nicknames
    accounts = list(models.Account.gql('WHERE lower_nickname = :1',
                                       nickname.lower()))
    for account in accounts:
      if account.key() == models.Account.current_user_account.key():
        continue
      raise forms.ValidationError('This nickname is already in use.')

    return nickname


class SearchForm(forms.Form):

  format = forms.ChoiceField(
      required=False,
      choices=(
        ('html', 'html'),
        ('json', 'json')),
      widget=forms.HiddenInput(attrs={'value': 'html'}))
  keys_only = forms.BooleanField(
      required=False,
      widget=forms.HiddenInput(attrs={'value': 'False'}))
  with_messages = forms.BooleanField(
      required=False,
      widget=forms.HiddenInput(attrs={'value': 'False'}))
  cursor = forms.CharField(
      required=False,
      widget=forms.HiddenInput(attrs={'value': ''}))
  limit = forms.IntegerField(
      required=False,
      min_value=1,
      max_value=1000,
      initial=10,
      widget=forms.HiddenInput(attrs={'value': '10'}))
  closed = forms.NullBooleanField(required=False)
  owner = forms.CharField(required=False,
                          max_length=MAX_REVIEWERS,
                          widget=AccountInput(attrs={'size': 60,
                                                     'multiple': False}))
  reviewer = forms.CharField(required=False,
                             max_length=MAX_REVIEWERS,
                             widget=AccountInput(attrs={'size': 60,
                                                        'multiple': False}))
  repo_guid = forms.CharField(required=False, max_length=MAX_URL,
                              label="Repository ID")
  base = forms.CharField(required=False, max_length=MAX_URL)
  private = forms.NullBooleanField(required=False)
  commit = forms.NullBooleanField(required=False)
  created_before = forms.DateTimeField(required=False, label='Created before')
  created_after = forms.DateTimeField(
      required=False, label='Created on or after')
  modified_before = forms.DateTimeField(required=False, label='Modified before')
  modified_after = forms.DateTimeField(
      required=False, label='Modified on or after')

  def _clean_accounts(self, key):
    """Cleans up autocomplete field.

    The input is validated to be zero or one name/email and it's
    validated that the users exists.

    Args:
      key: the field name.

    Returns an User instance or raises ValidationError.
    """
    accounts = filter(None,
                      (x.strip()
                       for x in self.cleaned_data.get(key, '').split(',')))
    if len(accounts) > 1:
      raise forms.ValidationError('Only one user name is allowed.')
    elif not accounts:
      return None
    account = accounts[0]
    if '@' in account:
      acct = models.Account.get_account_for_email(account)
    else:
      acct = models.Account.get_account_for_nickname(account)
    if not acct:
      raise forms.ValidationError('Unknown user')
    return acct.user

  def clean_owner(self):
    return self._clean_accounts('owner')

  def clean_reviewer(self):
    user = self._clean_accounts('reviewer')
    if user:
      return user.email()


### Exceptions ###


class InvalidIncomingEmailError(Exception):
  """Exception raised by incoming mail handler when a problem occurs."""


### Helper functions ###


# Counter displayed (by respond()) below) on every page showing how
# many requests the current incarnation has handled, not counting
# redirects.  Rendered by templates/base.html.
counter = 0


def respond(request, template, params=None):
  """Helper to render a response, passing standard stuff to the response.

  Args:
    request: The request object.
    template: The template name; '.html' is appended automatically.
    params: A dict giving the template parameters; modified in-place.

  Returns:
    Whatever render_to_response(template, params) returns.

  Raises:
    Whatever render_to_response(template, params) raises.
  """
  global counter
  counter += 1
  if params is None:
    params = {}
  must_choose_nickname = False
  uploadpy_hint = False
  if request.user is not None:
    account = models.Account.current_user_account
    must_choose_nickname = not account.user_has_selected_nickname()
    uploadpy_hint = account.uploadpy_hint
  params['request'] = request
  params['counter'] = counter
  params['user'] = request.user
  params['is_admin'] = request.user_is_admin
  params['is_dev'] = IS_DEV
  params['media_url'] = django_settings.MEDIA_URL
  params['special_banner'] = getattr(django_settings, 'SPECIAL_BANNER', None)
  full_path = request.get_full_path().encode('utf-8')
  if request.user is None:
    params['sign_in'] = users.create_login_url(full_path)
  else:
    params['sign_out'] = users.create_logout_url(full_path)
    account = models.Account.current_user_account
    if account is not None:
      params['xsrf_token'] = account.get_xsrf_token()
  params['must_choose_nickname'] = must_choose_nickname
  params['uploadpy_hint'] = uploadpy_hint
  params['rietveld_revision'] = django_settings.RIETVELD_REVISION
  try:
    return render_to_response(template, params,
                              context_instance=RequestContext(request))
  finally:
    library.user_cache.clear() # don't want this sticking around


def _random_bytes(n):
  """Helper returning a string of random bytes of given length."""
  return ''.join(map(chr, (random.randrange(256) for i in xrange(n))))


def _clean_int(value, default, min_value=None, max_value=None):
  """Helper to cast value to int and to clip it to min or max_value.

  Args:
    value: Any value (preferably something that can be casted to int).
    default: Default value to be used when type casting fails.
    min_value: Minimum allowed value (default: None).
    max_value: Maximum allowed value (default: None).

  Returns:
    An integer between min_value and max_value.
  """
  if not isinstance(value, (int, long)):
    try:
      value = int(value)
    except (TypeError, ValueError):
      value = default
  if min_value is not None:
    value = max(min_value, value)
  if max_value is not None:
    value = min(value, max_value)
  return value


def _can_view_issue(user, issue):
  if user is None:
    return not issue.private
  user_email = db.Email(user.email().lower())
  return (not issue.private
          or issue.owner == user
          or user_email in issue.cc
          or user_email in issue.reviewers
          or user_email.endswith("@chromium.org")
          or user_email.endswith("@google.com"))


def _notify_issue(request, issue, message):
  """Try sending an XMPP (chat) message.

  Args:
    request: The request object.
    issue: Issue whose owner, reviewers, CC are to be notified.
    message: Text of message to send, e.g. 'Created'.

  The current user and the issue's subject and URL are appended to the message.

  Returns:
    True if the message was (apparently) delivered, False if not.
  """
  iid = issue.key().id()
  emails = [issue.owner.email()]
  if issue.reviewers:
    emails.extend(issue.reviewers)
  if issue.cc:
    emails.extend(issue.cc)
  accounts = models.Account.get_multiple_accounts_by_email(emails)
  jids = []
  for account in accounts.itervalues():
    logging.debug('email=%r,chat=%r', account.email, account.notify_by_chat)
    if account.notify_by_chat:
      jids.append(account.email)
  if not jids:
    logging.debug('No XMPP jids to send to for issue %d', iid)
    return True  # Nothing to do.
  jids_str = ', '.join(jids)
  logging.debug('Sending XMPP for issue %d to %s', iid, jids_str)
  sender = '?'
  if models.Account.current_user_account:
    sender = models.Account.current_user_account.nickname
  elif request.user:
    sender = request.user.email()
  message = '%s by %s: %s\n%s' % (message,
                                  sender,
                                  issue.subject,
                                  request.build_absolute_uri(
                                    reverse(show, args=[iid])))
  try:
    sts = xmpp.send_message(jids, message)
  except Exception, err:
    logging.exception('XMPP exception %s sending for issue %d to %s',
                      err, iid, jids_str)
    return False
  else:
    if sts == [xmpp.NO_ERROR] * len(jids):
      logging.info('XMPP message sent for issue %d to %s', iid, jids_str)
      return True
    else:
      logging.error('XMPP error %r sending for issue %d to %s',
                    sts, iid, jids_str)
      return False


### Decorators for request handlers ###


def post_required(func):
  """Decorator that returns an error unless request.method == 'POST'."""

  def post_wrapper(request, *args, **kwds):
    if request.method != 'POST':
      return HttpResponse('This requires a POST request.', status=405)
    return func(request, *args, **kwds)

  return post_wrapper


def login_required(func):
  """Decorator that redirects to the login page if you're not logged in."""

  def login_wrapper(request, *args, **kwds):
    if request.user is None:
      return HttpResponseRedirect(
          users.create_login_url(request.get_full_path().encode('utf-8')))
    return func(request, *args, **kwds)

  return login_wrapper


def xsrf_required(func):
  """Decorator to check XSRF token.

  This only checks if the method is POST; it lets other method go
  through unchallenged.  Apply after @login_required and (if
  applicable) @post_required.  This decorator is mutually exclusive
  with @upload_required.
  """

  def xsrf_wrapper(request, *args, **kwds):
    if request.method == 'POST':
      post_token = request.POST.get('xsrf_token')
      if not post_token:
        return HttpResponse('Missing XSRF token.', status=403)
      account = models.Account.current_user_account
      if not account:
        return HttpResponse('Must be logged in for XSRF check.', status=403)
      xsrf_token = account.get_xsrf_token()
      if post_token != xsrf_token:
        # Try the previous hour's token
        xsrf_token = account.get_xsrf_token(-1)
        if post_token != xsrf_token:
          return HttpResponse('Invalid XSRF token.', status=403)
    return func(request, *args, **kwds)

  return xsrf_wrapper


def upload_required(func):
  """Decorator for POST requests from the upload.py script.

  Right now this is for documentation only, but eventually we should
  change this to insist on a special header that JavaScript cannot
  add, to prevent XSRF attacks on these URLs.  This decorator is
  mutually exclusive with @xsrf_required.
  """
  return func


def admin_required(func):
  """Decorator that insists that you're logged in as administratior."""

  def admin_wrapper(request, *args, **kwds):
    if request.user is None:
      return HttpResponseRedirect(
          users.create_login_url(request.get_full_path().encode('utf-8')))
    if not request.user_is_admin:
      return HttpResponseForbidden('You must be admin in for this function')
    return func(request, *args, **kwds)

  return admin_wrapper


def issue_required(func):
  """Decorator that processes the issue_id handler argument."""

  def issue_wrapper(request, issue_id, *args, **kwds):
    issue = models.Issue.get_by_id(int(issue_id))
    if issue is None:
      return HttpResponseNotFound('No issue exists with that id (%s)' %
                                  issue_id)
    if issue.private:
      if request.user is None:
        return HttpResponseRedirect(
            users.create_login_url(request.get_full_path().encode('utf-8')))
      if not _can_view_issue(request.user, issue):
        return HttpResponseForbidden('You do not have permission to '
                                     'view this issue')
    request.issue = issue
    return func(request, *args, **kwds)

  return issue_wrapper


def user_key_required(func):
  """Decorator that processes the user handler argument."""

  def user_key_wrapper(request, user_key, *args, **kwds):
    user_key = urllib.unquote(user_key)
    if '@' in user_key:
      request.user_to_show = users.User(user_key)
    else:
      account = models.Account.get_account_for_nickname(user_key)
      if not account:
        logging.info("account not found for nickname %s" % user_key)
        return HttpResponseNotFound('No user found with that key (%s)' %
                                    urllib.quote(user_key))
      request.user_to_show = account.user
    return func(request, *args, **kwds)

  return user_key_wrapper


def owner_required(func):
  """Decorator that insists you own the issue.

  It must appear after issue_required or equivalent, like patchset_required.
  """

  @login_required
  def owner_wrapper(request, *args, **kwds):
    if request.issue.owner != request.user:
      return HttpResponseForbidden('You do not own this issue')
    return func(request, *args, **kwds)

  return owner_wrapper


def issue_owner_required(func):
  """Decorator that processes the issue_id argument and insists you own it."""

  @issue_required
  @owner_required
  def issue_owner_wrapper(request, *args, **kwds):
    return func(request, *args, **kwds)

  return issue_owner_wrapper


def issue_editor_required(func):
  """Decorator that processes the issue_id argument and insists the user has
  permission to edit it."""

  @login_required
  @issue_required
  def issue_editor_wrapper(request, *args, **kwds):
    if not request.issue.user_can_edit(request.user):
      return HttpResponseForbidden('You do not have permission to '
                                   'edit this issue')
    return func(request, *args, **kwds)

  return issue_editor_wrapper


def patchset_required(func):
  """Decorator that processes the patchset_id argument."""

  @issue_required
  def patchset_wrapper(request, patchset_id, *args, **kwds):
    patchset = models.PatchSet.get_by_id(int(patchset_id), parent=request.issue)
    if patchset is None:
      return HttpResponseNotFound('No patch set exists with that id (%s)' %
                                  patchset_id)
    patchset.issue = request.issue
    request.patchset = patchset
    return func(request, *args, **kwds)

  return patchset_wrapper


def patchset_owner_required(func):
  """Decorator that processes the patchset_id argument and insists you own the
  issue."""

  @patchset_required
  @owner_required
  def patchset_owner_wrapper(request, *args, **kwds):
    return func(request, *args, **kwds)

  return patchset_owner_wrapper


def patch_required(func):
  """Decorator that processes the patch_id argument."""

  @patchset_required
  def patch_wrapper(request, patch_id, *args, **kwds):
    patch = models.Patch.get_by_id(int(patch_id), parent=request.patchset)
    if patch is None:
      return HttpResponseNotFound('No patch exists with that id (%s/%s)' %
                                  (request.patchset.key().id(), patch_id))
    patch.patchset = request.patchset
    request.patch = patch
    return func(request, *args, **kwds)

  return patch_wrapper


def patch_filename_required(func):
  """Decorator that processes the patch_id argument."""

  @patchset_required
  def patch_wrapper(request, patch_filename, *args, **kwds):
    patch = models.Patch.gql('WHERE patchset = :1 AND filename = :2',
                             request.patchset, patch_filename).get()
    if patch is None and patch_filename.isdigit():
      # It could be an old URL which has a patch ID instead of a filename
      patch = models.Patch.get_by_id(int(patch_filename),
                                     parent=request.patchset)
    if patch is None:
      return respond(request, 'diff_missing.html',
                     {'issue': request.issue,
                      'patchset': request.patchset,
                      'patch': None,
                      'patchsets': request.issue.patchset_set,
                      'filename': patch_filename})
    patch.patchset = request.patchset
    request.patch = patch
    return func(request, *args, **kwds)

  return patch_wrapper


def image_required(func):
  """Decorator that processes the image argument.

  Attributes set on the request:
   content: a Content entity.
  """

  @patch_required
  def image_wrapper(request, image_type, *args, **kwds):
    content = None
    if image_type == "0":
      content = request.patch.content
    elif image_type == "1":
      content = request.patch.patched_content
    # Other values are erroneous so request.content won't be set.
    if not content or not content.data:
      return HttpResponseRedirect(django_settings.MEDIA_URL + "blank.jpg")
    request.content = content
    return func(request, *args, **kwds)

  return image_wrapper


def json_response(func):
  """Decorator that converts into JSON any returned value that is not an
  HttpResponse. It handles `pretty` URL parameter to tune JSON response for
  either performance or readability."""

  def json_wrapper(request, *args, **kwds):
    data = func(request, *args, **kwds)
    if isinstance(data, HttpResponse):
      return data
    if request.REQUEST.get('pretty','0').lower() in ('1', 'true', 'on'):
      data = simplejson.dumps(data, indent='  ', sort_keys=True)
    else:
      data = simplejson.dumps(data, separators=(',',':'))
    return HttpResponse(data, content_type='application/json')

  return json_wrapper


### Request handlers ###


def index(request):
  """/ - Show a list of review issues"""
  if request.user is None:
    return all(request, index_call=True)
  else:
    return mine(request)


DEFAULT_LIMIT = 10


def _url(path, **kwargs):
  """Format parameters for query string.

  Args:
    path: Path of URL.
    kwargs: Keyword parameters are treated as values to add to the query
      parameter of the URL.  If empty no query parameters will be added to
      path and '?' omitted from the URL.
  """
  if kwargs:
    encoded_parameters = urllib.urlencode(kwargs)
    if path.endswith('?'):
      # Trailing ? on path.  Append parameters to end.
      return '%s%s' % (path, encoded_parameters)
    elif '?' in path:
      # Append additional parameters to existing query parameters.
      return '%s&%s' % (path, encoded_parameters)
    else:
      # Add query parameters to path with no query parameters.
      return '%s?%s' % (path, encoded_parameters)
  else:
    return path


def _inner_paginate(request, issues, template, extra_template_params):
  """Display paginated list of issues.

  Takes care of the private bit.

  Args:
    request: Request containing offset and limit parameters.
    issues: Issues to be displayed.
    template: Name of template that renders issue page.
    extra_template_params: Dictionary of extra parameters to pass to page
      rendering.

  Returns:
    Response for sending back to browser.
  """
  visible_issues = [i for i in issues if _can_view_issue(request.user, i)]
  _optimize_draft_counts(visible_issues)
  _load_users_for_issues(visible_issues)
  params = {
    'issues': visible_issues,
    'limit': None,
    'newest': None,
    'prev': None,
    'next': None,
    'nexttext': '',
    'first': '',
    'last': '',
  }
  if extra_template_params:
    params.update(extra_template_params)
  return respond(request, template, params)


def _paginate_issues(page_url,
                     request,
                     query,
                     template,
                     extra_nav_parameters=None,
                     extra_template_params=None):
  """Display paginated list of issues.

  Args:
    page_url: Base URL of issue page that is being paginated.  Typically
      generated by calling 'reverse' with a name and arguments of a view
      function.
    request: Request containing offset and limit parameters.
    query: Query over issues.
    template: Name of template that renders issue page.
    extra_nav_parameters: Dictionary of extra parameters to append to the
      navigation links.
    extra_template_params: Dictionary of extra parameters to pass to page
      rendering.

  Returns:
    Response for sending back to browser.
  """
  offset = _clean_int(request.GET.get('offset'), 0, 0)
  limit = _clean_int(request.GET.get('limit'), DEFAULT_LIMIT, 1, 100)

  nav_parameters = {'limit': str(limit)}
  if extra_nav_parameters is not None:
    nav_parameters.update(extra_nav_parameters)

  params = {
    'limit': limit,
    'first': offset + 1,
    'nexttext': 'Older',
  }
  # Fetch one more to see if there should be a 'next' link
  issues = query.fetch(limit+1, offset)
  if len(issues) > limit:
    del issues[limit:]
    params['next'] = _url(page_url, offset=offset + limit, **nav_parameters)
  params['last'] = len(issues) > 1 and offset+len(issues) or None
  if offset > 0:
    params['prev'] = _url(page_url, offset=max(0, offset - limit),
        **nav_parameters)
  if offset > limit:
    params['newest'] = _url(page_url, **nav_parameters)
  if extra_template_params:
    params.update(extra_template_params)
  return _inner_paginate(request, issues, template, params)


def _paginate_issues_with_cursor(page_url,
                                 request,
                                 query,
                                 limit,
                                 template,
                                 extra_nav_parameters=None,
                                 extra_template_params=None):
  """Display paginated list of issues using a cursor instead of offset.

  Args:
    page_url: Base URL of issue page that is being paginated.  Typically
      generated by calling 'reverse' with a name and arguments of a view
      function.
    request: Request containing offset and limit parameters.
    query: Query over issues.
    limit: Maximum number of issues to return.
    template: Name of template that renders issue page.
    extra_nav_parameters: Dictionary of extra parameters to append to the
      navigation links.
    extra_template_params: Dictionary of extra parameters to pass to page
      rendering.

  Returns:
    Response for sending back to browser.
  """
  issues = query.fetch(limit)
  nav_parameters = {}
  if extra_nav_parameters:
    nav_parameters.update(extra_nav_parameters)
  nav_parameters['cursor'] = query.cursor()

  params = {
    'limit': limit,
    'cursor': nav_parameters['cursor'],
    'nexttext': 'Newer',
  }
  # Fetch one more to see if there should be a 'next' link. Do it in a separate
  # request so we have a valid cursor.
  if query.fetch(1):
    params['next'] = _url(page_url, **nav_parameters)
  if extra_template_params:
    params.update(extra_template_params)
  return _inner_paginate(request, issues, template, params)


def all(request, index_call=False):
  """/all - Show a list of up to DEFAULT_LIMIT recent issues."""
  closed = request.GET.get('closed', '')
  if closed in ('0', 'false'):
    closed = False
  elif closed in ('1', 'true'):
    closed = True
  elif index_call:
    # for index we display only open issues by default
    closed = False
  else:
    closed = None
        

  nav_parameters = {}
  if closed is not None:
    nav_parameters['closed'] = closed

  query = models.Issue.all().filter('private =', False)
  if closed is not None:
    # return only opened or closed issues
    query.filter('closed =', closed)
  query.order('-modified')

  return _paginate_issues(reverse(all),
                          request,
                          query,
                          'all.html',
                          extra_nav_parameters=nav_parameters,
                          extra_template_params=dict(closed=closed))


def _optimize_draft_counts(issues):
  """Force _num_drafts to zero for issues that are known to have no drafts.

  Args:
    issues: list of model.Issue instances.

  This inspects the drafts attribute of the current user's Account
  instance, and forces the draft count to zero of those issues in the
  list that aren't mentioned there.

  If there is no current user, all draft counts are forced to 0.
  """
  account = models.Account.current_user_account
  if account is None:
    issue_ids = None
  else:
    issue_ids = account.drafts
  for issue in issues:
    if issue_ids is None or issue.key().id() not in issue_ids:
      issue._num_drafts = 0


@login_required
def mine(request):
  """/mine - Show a list of issues created by the current user."""
  request.user_to_show = request.user
  return _show_user(request)


@login_required
def starred(request):
  """/starred - Show a list of issues starred by the current user."""
  stars = models.Account.current_user_account.stars
  if not stars:
    issues = []
  else:
    issues = [issue for issue in models.Issue.get_by_id(stars)
                    if issue is not None
                    and _can_view_issue(request.user, issue)]
    _load_users_for_issues(issues)
    _optimize_draft_counts(issues)
  return respond(request, 'starred.html', {'issues': issues})

def _load_users_for_issues(issues):
  """Load all user links for a list of issues in one go."""
  user_dict = {}
  for i in issues:
    for e in i.reviewers + i.cc + [i.owner.email()]:
      # keeping a count lets you track total vs. distinct if you want
      user_dict[e] = user_dict.setdefault(e, 0) + 1

  library.get_links_for_users(user_dict.keys())

@user_key_required
def show_user(request):
  """/user - Show the user's dashboard"""
  return _show_user(request)


def _show_user(request):
  user = request.user_to_show
  if user == request.user:
    query = models.Comment.all().filter('draft =', True)
    query = query.filter('author =', request.user).fetch(100)
    draft_keys = set(d.parent_key().parent().parent() for d in query)
    draft_issues = models.Issue.get(draft_keys)
  else:
    draft_issues = draft_keys = []
  my_issues = [
      issue for issue in db.GqlQuery(
          'SELECT * FROM Issue '
          'WHERE closed = FALSE AND owner = :1 '
          'ORDER BY modified DESC '
          'LIMIT 100',
          user)
      if issue.key() not in draft_keys and _can_view_issue(request.user, issue)]
  review_issues = [
      issue for issue in db.GqlQuery(
          'SELECT * FROM Issue '
          'WHERE closed = FALSE AND reviewers = :1 '
          'ORDER BY modified DESC '
          'LIMIT 100',
          user.email().lower())
      if (issue.key() not in draft_keys and issue.owner != user
          and _can_view_issue(request.user, issue))]
  closed_issues = [
      issue for issue in db.GqlQuery(
          'SELECT * FROM Issue '
          'WHERE closed = TRUE AND modified > :1 AND owner = :2 '
          'ORDER BY modified DESC '
          'LIMIT 100',
          datetime.datetime.now() - datetime.timedelta(days=7),
          user)
      if issue.key() not in draft_keys and _can_view_issue(request.user, issue)]
  cc_issues = [
      issue for issue in db.GqlQuery(
          'SELECT * FROM Issue '
          'WHERE closed = FALSE AND cc = :1 '
          'ORDER BY modified DESC '
          'LIMIT 100',
          user.email())
      if (issue.key() not in draft_keys and issue.owner != user
          and _can_view_issue(request.user, issue))]
  all_issues = my_issues + review_issues + closed_issues + cc_issues
  _load_users_for_issues(all_issues)
  _optimize_draft_counts(all_issues)
  return respond(request, 'user.html',
                 {'email': user.email(),
                  'my_issues': my_issues,
                  'review_issues': review_issues,
                  'closed_issues': closed_issues,
                  'cc_issues': cc_issues,
                  'draft_issues': draft_issues,
                  })


@login_required
@xsrf_required
def new(request):
  """/new - Upload a new patch set.

  GET shows a blank form, POST processes it.
  """
  if request.method != 'POST':
    form = NewForm()
    form.set_branch_choices()
    return respond(request, 'new.html', {'form': form})

  form = NewForm(request.POST, request.FILES)
  form.set_branch_choices()
  issue, _ = _make_new(request, form)
  if issue is None:
    return respond(request, 'new.html', {'form': form})
  else:
    return HttpResponseRedirect(reverse(show, args=[issue.key().id()]))


@login_required
@xsrf_required
def use_uploadpy(request):
  """Show an intermediate page about upload.py."""
  if request.method == 'POST':
    if 'disable_msg' in request.POST:
      models.Account.current_user_account.uploadpy_hint = False
      models.Account.current_user_account.put()
    if 'download' in request.POST:
      url = reverse(customized_upload_py)
    else:
      url = reverse(new)
    return HttpResponseRedirect(url)
  return respond(request, 'use_uploadpy.html')


@post_required
@upload_required
def upload(request):
  """/upload - Like new() or add(), but from the upload.py script.

  This generates a text/plain response.
  """
  if request.user is None:
    if IS_DEV:
      request.user = users.User(request.POST.get('user', 'test@example.com'))
    else:
      return HttpResponse('Login required', status=401)
  # Check against old upload.py usage.
  if request.POST.get('num_parts') > 1:
    return HttpResponse('Upload.py is too old, get the latest version.',
                        content_type='text/plain')
  form = UploadForm(request.POST, request.FILES)
  issue = None
  patchset = None
  if form.is_valid():
    issue_id = form.cleaned_data['issue']
    if issue_id:
      action = 'updated'
      issue = models.Issue.get_by_id(issue_id)
      if issue is None:
        form.errors['issue'] = ['No issue exists with that id (%s)' %
                                issue_id]
      elif issue.local_base and not form.cleaned_data.get('content_upload'):
        form.errors['issue'] = ['Base files upload required for that issue.']
        issue = None
      else:
        if request.user != issue.owner:
          form.errors['user'] = ['You (%s) don\'t own this issue (%s)' %
                                 (request.user, issue_id)]
          issue = None
        else:
          patchset = _add_patchset_from_form(request, issue, form, 'subject',
                                             emails_add_only=True)
          if not patchset:
            issue = None
    else:
      action = 'created'
      issue, patchset = _make_new(request, form)
  if issue is None:
    msg = 'Issue creation errors: %s' % repr(form.errors)
  else:
    msg = ('Issue %s. URL: %s' %
           (action,
            request.build_absolute_uri(
              reverse('show_bare_issue_number', args=[issue.key().id()]))))
    if (form.cleaned_data.get('content_upload') or
        form.cleaned_data.get('separate_patches')):
      # Extend the response message: 2nd line is patchset id.
      msg +="\n%d" % patchset.key().id()
      if form.cleaned_data.get('content_upload'):
        # Extend the response: additional lines are the expected filenames.
        issue.local_base = True
        issue.commit = form.cleaned_data.get('commit', False)
        issue.put()

        base_hashes = {}
        for file_info in form.cleaned_data.get('base_hashes').split("|"):
          if not file_info:
            break
          checksum, filename = file_info.split(":", 1)
          base_hashes[filename] = checksum

        content_entities = []
        new_content_entities = []
        patches = list(patchset.patch_set)
        existing_patches = {}
        patchsets = list(issue.patchset_set)
        if len(patchsets) > 1:
          # Only check the last uploaded patchset for speed.
          last_patch_set = patchsets[-2].patch_set
          patchsets = None  # Reduce memory usage.
          for opatch in last_patch_set:
            if opatch.content:
              existing_patches[opatch.filename] = opatch
        for patch in patches:
          content = None
          # Check if the base file is already uploaded in another patchset.
          if (patch.filename in base_hashes and
              patch.filename in existing_patches and
              (base_hashes[patch.filename] ==
               existing_patches[patch.filename].content.checksum)):
            content = existing_patches[patch.filename].content
            patch.status = existing_patches[patch.filename].status
            patch.is_binary = existing_patches[patch.filename].is_binary
          if not content:
            content = models.Content(is_uploaded=True, parent=patch)
            new_content_entities.append(content)
          content_entities.append(content)
        existing_patches = None  # Reduce memory usage.
        if new_content_entities:
          db.put(new_content_entities)

        for patch, content_entity in zip(patches, content_entities):
          patch.content = content_entity
          id_string = patch.key().id()
          if content_entity not in new_content_entities:
            # Base file not needed since we reused a previous upload.  Send its
            # patch id in case it's a binary file and the new content needs to
            # be uploaded.  We mark this by prepending 'nobase' to the id.
            id_string = "nobase_" + str(id_string)
          msg += "\n%s %s" % (id_string, patch.filename)
        db.put(patches)
  return HttpResponse(msg, content_type='text/plain')


@post_required
@patch_required
@upload_required
def upload_content(request):
  """/<issue>/upload_content/<patchset>/<patch> - Upload base file contents.

  Used by upload.py to upload base files.
  """
  form = UploadContentForm(request.POST, request.FILES)
  if not form.is_valid():
    return HttpResponse('ERROR: Upload content errors:\n%s' % repr(form.errors),
                        content_type='text/plain')
  if request.user is None:
    if IS_DEV:
      request.user = users.User(request.POST.get('user', 'test@example.com'))
    else:
      return HttpResponse('Error: Login required', status=401)
  if request.user != request.issue.owner:
    return HttpResponse('ERROR: You (%s) don\'t own this issue (%s).' %
                        (request.user, request.issue.key().id()))
  patch = request.patch
  patch.status = form.cleaned_data['status']
  patch.is_binary = form.cleaned_data['is_binary']
  patch.put()

  if form.cleaned_data['is_current']:
    if patch.patched_content:
      return HttpResponse('ERROR: Already have current content.')
    content = models.Content(is_uploaded=True, parent=patch)
    content.put()
    patch.patched_content = content
    patch.put()
  else:
    content = patch.content

  if form.cleaned_data['file_too_large']:
    content.file_too_large = True
  else:
    data = form.get_uploaded_content()
    checksum = md5.new(data).hexdigest()
    if checksum != request.POST.get('checksum'):
      content.is_bad = True
      content.put()
      return HttpResponse('ERROR: Checksum mismatch.',
                          content_type='text/plain')
    if patch.is_binary:
      content.data = data
    else:
      content.text = engine.ToText(engine.UnifyLinebreaks(data))
    content.checksum = checksum
  content.put()
  return HttpResponse('OK', content_type='text/plain')


@post_required
@patchset_required
@upload_required
def upload_patch(request):
  """/<issue>/upload_patch/<patchset> - Upload patch to patchset.

  Used by upload.py to upload a patch when the diff is too large to upload all
  together.
  """
  if request.user is None:
    if IS_DEV:
      request.user = users.User(request.POST.get('user', 'test@example.com'))
    else:
      return HttpResponse('Error: Login required', status=401)
  if request.user != request.issue.owner:
    return HttpResponse('ERROR: You (%s) don\'t own this issue (%s).' %
                        (request.user, request.issue.key().id()))
  form = UploadPatchForm(request.POST, request.FILES)
  if not form.is_valid():
    return HttpResponse('ERROR: Upload patch errors:\n%s' % repr(form.errors),
                        content_type='text/plain')
  patchset = request.patchset
  if patchset.data:
    return HttpResponse('ERROR: Can\'t upload patches to patchset with data.',
                        content_type='text/plain')
  text = engine.ToText(engine.UnifyLinebreaks(form.get_uploaded_patch()))
  patch = models.Patch(patchset=patchset,
                       text=text,
                       filename=form.cleaned_data['filename'], parent=patchset)
  patch.put()
  if form.cleaned_data.get('content_upload'):
    content = models.Content(is_uploaded=True, parent=patch)
    content.put()
    patch.content = content
    patch.put()

  msg = 'OK\n' + str(patch.key().id())
  return HttpResponse(msg, content_type='text/plain')


@post_required
@patchset_owner_required
@upload_required
def upload_complete(request):
  """/<issue>/upload_complete/<patchset> - Patchset upload is complete.

  The following POST parameters are handled:

   - send_mail: If 'yes', a notification mail will be send.
   - attach_patch: If 'yes', the patches will be attached to the mail.
  """
  # Add delta calculation task.
  taskqueue.add(url=reverse(calculate_delta),
                params={'key': str(request.patchset.key())},
                queue_name='deltacalculation')
  # Check for completeness
  errors = []
  if request.issue.local_base:
    query = request.patchset.patch_set.filter('is_binary =', False)
    query = query.filter('status =', None)  # all uploaded file have a status
    if query.count() > 0:
      errors.append('Base files missing.')
  # Send notification mail.
  if request.POST.get('send_mail') == 'yes':
    msg = _make_message(request, request.issue, '', '', True)
    msg.put()
    _notify_issue(request, request.issue, 'Mailed')
  if errors:
    msg = ('The following errors occured:\n%s\n'
           'Try to upload the changeset again.'
           % '\n'.join(errors))
    status = 500
  else:
    msg = 'OK'
    status = 200
  return HttpResponse(msg, content_type='text/plain', status=status)


class EmptyPatchSet(Exception):
  """Exception used inside _make_new() to break out of the transaction."""


def _make_new(request, form):
  """Creates new issue and fill relevant fields from given form data.

  Sends notification about created issue (if requested with send_mail param).

  Returns (Issue, PatchSet) or (None, None).
  """
  if not form.is_valid():
    return (None, None)

  data_url = _get_data_url(form)
  if data_url is None:
    return (None, None)
  data, url, separate_patches = data_url

  reviewers = _get_emails(form, 'reviewers')
  if not form.is_valid() or reviewers is None:
    return (None, None)

  cc = _get_emails(form, 'cc')
  if not form.is_valid():
    return (None, None)

  base = form.get_base()
  if base is None:
    return (None, None)

  def txn():
    issue = models.Issue(subject=form.cleaned_data['subject'],
                         description=form.cleaned_data['description'],
                         base=base,
                         repo_guid=form.cleaned_data.get('repo_guid', None),
                         reviewers=reviewers,
                         cc=cc,
                         private=form.cleaned_data.get('private', False),
                         n_comments=0)
    issue.put()

    patchset = models.PatchSet(issue=issue, data=data, url=url, parent=issue)
    patchset.put()

    if not separate_patches:
      patches = engine.ParsePatchSet(patchset)
      if not patches:
        raise EmptyPatchSet  # Abort the transaction
      db.put(patches)
    return issue, patchset

  try:
    issue, patchset = db.run_in_transaction(txn)
  except EmptyPatchSet:
    errkey = url and 'url' or 'data'
    form.errors[errkey] = ['Patch set contains no recognizable patches']
    return (None, None)

  if form.cleaned_data.get('send_mail'):
    msg = _make_message(request, issue, '', '', True)
    msg.put()
    _notify_issue(request, issue, 'Created')
  return (issue, patchset)


def _get_data_url(form):
  """Helper for _make_new() above and add() below.

  Args:
    form: Django form object.

  Returns:
    3-tuple (data, url, separate_patches).
      data: the diff content, if available.
      url: the url of the diff, if given.
      separate_patches: True iff the patches will be uploaded separately for
        each file.

  """
  cleaned_data = form.cleaned_data

  data = cleaned_data['data']
  url = cleaned_data.get('url')
  separate_patches = cleaned_data.get('separate_patches')
  if not (data or url or separate_patches):
    form.errors['data'] = ['You must specify a URL or upload a file (< 1 MB).']
    return None
  if data and url:
    form.errors['data'] = ['You must specify either a URL or upload a file '
                           'but not both.']
    return None
  if separate_patches and (data or url):
    form.errors['data'] = ['If the patches will be uploaded separately later, '
                           'you can\'t send some data or a url.']
    return None

  if data is not None:
    data = db.Blob(engine.UnifyLinebreaks(data.read()))
    url = None
  elif url:
    try:
      fetch_result = urlfetch.fetch(url)
    except Exception, err:
      form.errors['url'] = [str(err)]
      return None
    if fetch_result.status_code != 200:
      form.errors['url'] = ['HTTP status code %s' % fetch_result.status_code]
      return None
    data = db.Blob(engine.UnifyLinebreaks(fetch_result.content))

  return data, url, separate_patches


@post_required
@issue_owner_required
@xsrf_required
def add(request):
  """/<issue>/add - Add a new PatchSet to an existing Issue."""
  issue = request.issue
  form = AddForm(request.POST, request.FILES)
  if not _add_patchset_from_form(request, issue, form):
    return show(request, form)
  return HttpResponseRedirect(reverse(show, args=[issue.key().id()]))


def _add_patchset_from_form(request, issue, form, message_key='message',
                            emails_add_only=False):
  """Helper for add() and upload()."""
  # TODO(guido): use a transaction like in _make_new(); may be share more code?
  if form.is_valid():
    data_url = _get_data_url(form)
  if not form.is_valid():
    return None
  if request.user != issue.owner:
    # This check is done at each call site but check again as a safety measure.
    return None
  data, url, separate_patches = data_url
  message = form.cleaned_data[message_key]
  patchset = models.PatchSet(issue=issue, message=message, data=data, url=url,
                             parent=issue)
  patchset.put()

  if not separate_patches:
    patches = engine.ParsePatchSet(patchset)
    if not patches:
      patchset.delete()
      errkey = url and 'url' or 'data'
      form.errors[errkey] = ['Patch set contains no recognizable patches']
      return None
    db.put(patches)

  if emails_add_only:
    emails = _get_emails(form, 'reviewers')
    if not form.is_valid():
      return None
    issue.reviewers += [reviewer for reviewer in emails
                        if reviewer not in issue.reviewers]
    emails = _get_emails(form, 'cc')
    if not form.is_valid():
      return None
    issue.cc += [cc for cc in emails if cc not in issue.cc]
  else:
    issue.reviewers = _get_emails(form, 'reviewers')
    issue.cc = _get_emails(form, 'cc')
  issue.commit = False
  issue.put()

  if form.cleaned_data.get('send_mail'):
    msg = _make_message(request, issue, message, '', True)
    msg.put()
    _notify_issue(request, issue, 'Updated')
  return patchset


def _get_emails(form, label):
  """Helper to return the list of reviewers, or None for error."""
  raw_emails = form.cleaned_data.get(label)
  if raw_emails:
    return _get_emails_from_raw(raw_emails.split(','), form=form, label=label)
  return []

def _get_emails_from_raw(raw_emails, form=None, label=None):
  emails = []
  for email in raw_emails:
    email = email.strip()
    if email:
      try:
        if '@' not in email:
          account = models.Account.get_account_for_nickname(email)
          if account is None:
            raise db.BadValueError('Unknown user: %s' % email)
          db_email = db.Email(account.user.email().lower())
        elif email.count('@') != 1:
          raise db.BadValueError('Invalid email address: %s' % email)
        else:
          _, tail = email.split('@')
          if '.' not in tail:
            raise db.BadValueError('Invalid email address: %s' % email)
          db_email = db.Email(email.lower())
      except db.BadValueError, err:
        if form:
          form.errors[label] = [unicode(err)]
        return None
      if db_email not in emails:
        emails.append(db_email)
  return emails


def _reorder_patches_by_filename(patches):
  """Reorder a list of patches to put C/C++ headers before sources."""
  splits = [os.path.splitext(patch.filename) for patch in patches]
  for i in range(len(splits) - 1):
    if (splits[i][0] == splits[i+1][0] and
        splits[i][1] in ['.c', '.cc', '.cpp'] and
        splits[i+1][1] in ['.h', '.hxx', '.hpp']):
      patches[i:i+2] = [patches[i+1], patches[i]]


def _calculate_delta(patch, patchset_id, patchsets):
  """Calculates which files in earlier patchsets this file differs from.

  Args:
    patch: The file to compare.
    patchset_id: The file's patchset's key id.
    patchsets: A list of existing patchsets.

  Returns:
    A list of patchset ids.
  """
  delta = []
  if patch.no_base_file:
    return delta
  for other in patchsets:
    if patchset_id == other.key().id():
      break
    if not hasattr(other, 'parsed_patches'):
      other.parsed_patches = None  # cache variable for already parsed patches
    if other.data or other.parsed_patches:
      # Loading all the Patch entities in every PatchSet takes too long
      # (DeadLineExceeded) and consumes a lot of memory (MemoryError) so instead
      # just parse the patchset's data.  Note we can only do this if the
      # patchset was small enough to fit in the data property.
      if other.parsed_patches is None:
        # PatchSet.data is stored as db.Blob (str). Try to convert it
        # to unicode so that Python doesn't need to do this conversion
        # when comparing text and patch.text, which is db.Text
        # (unicode).
        try:
          other.parsed_patches = engine.SplitPatch(other.data.decode('utf-8'))
        except UnicodeDecodeError:  # Fallback to str - unicode comparison.
          other.parsed_patches = engine.SplitPatch(other.data)
        other.data = None  # Reduce memory usage.
      for filename, text in other.parsed_patches:
        if filename == patch.filename:
          if text != patch.text:
            delta.append(other.key().id())
          break
      else:
        # We could not find the file in the previous patchset. It must
        # be new wrt that patchset.
        delta.append(other.key().id())
    else:
      # other (patchset) is too big to hold all the patches inside itself, so
      # we need to go to the datastore.  Use the index to see if there's a
      # patch against our current file in other.
      query = models.Patch.all()
      query.filter("filename =", patch.filename)
      query.filter("patchset =", other.key())
      other_patches = query.fetch(100)
      if other_patches and len(other_patches) > 1:
        logging.info("Got %s patches with the same filename for a patchset",
                     len(other_patches))
      for op in other_patches:
        if op.text != patch.text:
          delta.append(other.key().id())
          break
      else:
        # We could not find the file in the previous patchset. It must
        # be new wrt that patchset.
        delta.append(other.key().id())

  return delta


def _get_patchset_info(request, patchset_id):
  """ Returns a list of patchsets for the issue.

  Args:
    request: Django Request object.
    patchset_id: The id of the patchset that the caller is interested in.  This
      is the one that we generate delta links to if they're not available.  We
      can't generate for all patchsets because it would take too long on issues
      with many patchsets.  Passing in None is equivalent to doing it for the
      last patchset.

  Returns:
    A 3-tuple of (issue, patchsets, HttpResponse).
    If HttpResponse is not None, further processing should stop and it should be
    returned.
  """
  issue = request.issue
  patchsets = list(issue.patchset_set.order('created'))
  response = None
  if not patchset_id and patchsets:
    patchset_id = patchsets[-1].key().id()

  if request.user:
    drafts = list(models.Comment.gql('WHERE ANCESTOR IS :1 AND draft = TRUE'
                                     '  AND author = :2',
                                     issue, request.user))
  else:
    drafts = []
  comments = list(models.Comment.gql('WHERE ANCESTOR IS :1 AND draft = FALSE',
                                     issue))
  issue.draft_count = len(drafts)
  for c in drafts:
    c.ps_key = c.patch.patchset.key()
  patchset_id_mapping = {}  # Maps from patchset id to its ordering number.
  for patchset in patchsets:
    patchset_id_mapping[patchset.key().id()] = len(patchset_id_mapping) + 1
    patchset.n_drafts = sum(c.ps_key == patchset.key() for c in drafts)
    patchset.patches = None
    patchset.parsed_patches = None
    if patchset_id == patchset.key().id():
      patchset.patches = list(patchset.patch_set.order('filename'))
      # Reorder the list of patches to put .h files before .cc.
      _reorder_patches_by_filename(patchset.patches)
      try:
        attempt = _clean_int(request.GET.get('attempt'), 0, 0)
        if attempt < 0:
          response = HttpResponse('Invalid parameter', status=404)
          break
        for patch in patchset.patches:
          pkey = patch.key()
          patch._num_comments = sum(c.parent_key() == pkey for c in comments)
          patch._num_drafts = sum(c.parent_key() == pkey for c in drafts)
          if not patch.delta_calculated:
            if attempt > 2:
              # Too many patchsets or files and we're not able to generate the
              # delta links.  Instead of giving a 500, try to render the page
              # without them.
              patch.delta = []
            else:
              # Compare each patch to the same file in earlier patchsets to see
              # if they differ, so that we can generate the delta patch urls.
              # We do this once and cache it after.  It's specifically not done
              # on upload because we're already doing too much processing there.
              # NOTE: this function will clear out patchset.data to reduce
              # memory so don't ever call patchset.put() after calling it.
              patch.delta = _calculate_delta(patch, patchset_id, patchsets)
              patch.delta_calculated = True
              # A multi-entity put would be quicker, but it fails when the
              # patches have content that is large.  App Engine throws
              # RequestTooLarge.  This way, although not as efficient, allows
              # multiple refreshes on an issue to get things done, as opposed to
              # an all-or-nothing approach.
              patch.put()
          # Reduce memory usage: if this patchset has lots of added/removed
          # files (i.e. > 100) then we'll get MemoryError when rendering the
          # response.  Each Patch entity is using a lot of memory if the files
          # are large, since it holds the entire contents.  Call num_chunks and
          # num_drafts first though since they depend on text.
          # These are 'active' properties and have side-effects when looked up.
          # pylint: disable=W0104
          patch.num_chunks
          patch.num_drafts
          patch.num_added
          patch.num_removed
          patch.text = None
          patch._lines = None
          patch.parsed_deltas = []
          for delta in patch.delta:
            patch.parsed_deltas.append([patchset_id_mapping[delta], delta])
      except DeadlineExceededError:
        logging.exception('DeadlineExceededError in _get_patchset_info')
        if attempt > 2:
          response = HttpResponse('DeadlineExceededError - create a new issue.')
        else:
          response = HttpResponseRedirect('%s?attempt=%d' %
                                          (request.path, attempt + 1))
        break
  # Reduce memory usage (see above comment).
  for patchset in patchsets:
    patchset.parsed_patches = None
  return issue, patchsets, response


def replace_bug(message):
  bugs = re.split(r"[\s,]+", message.group(1))
  base_tracker_url = 'http://code.google.com/p/%s/issues/detail?id=%s'
  valid_trackers = ('chromium', 'chromium-os', 'chrome-os-partner', 'gyp', 'v8')
  urls = []
  for bug in bugs:
    if not bug:
      continue
    tracker = 'chromium'
    if ':' in bug:
      tracker, bug_id = bug.split(':', 1)
      if tracker not in valid_trackers:
        urls.append(bug)
        continue
    else:
      bug_id = bug
    url = '<a href="' + base_tracker_url % (tracker, bug_id) + '">'
    urls.append(url + bug + '</a>')

  return ", ".join(urls) + "\n"


def _map_base_url(base):
  """Check if Base URL can be converted into a source code viewer URL."""
  for rule in models_chromium.UrlMap.gql('ORDER BY base_url_template'):
    base_template = r'^%s$' % rule.base_url_template
    match = re.match(base_template, base)
    if not match:
      continue
    try:
      src_url = re.sub(base_template,
                       rule.source_code_url_template,
                       base)
    except re.error, err:
      logging.error('err: %s base: "%s" rule: "%s" => "%s"',
                    err, base, rule.base_url_template,
                    rule.source_code_url_template)
      return None
    return src_url
  return None


@issue_required
def show(request, form=None):
  """/<issue> - Show an issue."""
  issue, patchsets, response = _get_patchset_info(request, None)
  if response:
    return response
  if not form:
    form = AddForm(initial={'reviewers': ', '.join(issue.reviewers)})
  last_patchset = first_patch = None
  if patchsets:
    last_patchset = patchsets[-1]
    if last_patchset.patches:
      first_patch = last_patchset.patches[0]
  messages = []
  has_draft_message = False
  for msg in issue.message_set.order('date'):
    if not msg.draft:
      messages.append(msg)
    elif msg.draft and request.user and msg.sender == request.user.email():
      has_draft_message = True
  num_patchsets = len(patchsets)

  issue.description = cgi.escape(issue.description)
  issue.description = urlize(issue.description)
  re_string = r"(?<=BUG=)"
  re_string += "(\s*(?:[a-z0-9-]+:)?\d+\s*(?:,\s*(?:[a-z0-9-]+:)?\d+\s*)*)"
  expression = re.compile(re_string, re.IGNORECASE)
  issue.description = re.sub(expression, replace_bug, issue.description)
  issue.description = issue.description.replace('\n', '<br/>')
  src_url = _map_base_url(issue.base)
  return respond(request, 'issue.html',
                 {'issue': issue, 'patchsets': patchsets,
                  'messages': messages, 'form': form,
                  'last_patchset': last_patchset,
                  'num_patchsets': num_patchsets,
                  'first_patch': first_patch,
                  'has_draft_message': has_draft_message,
                  'src_url': src_url,
                  })


@patchset_required
def patchset(request):
  """/patchset/<key> - Returns patchset information."""
  patchset = request.patchset
  issue, patchsets, response = _get_patchset_info(request, patchset.key().id())
  if response:
    return response
  for ps in patchsets:
    if ps.key().id() == patchset.key().id():
      patchset = ps
  return respond(request, 'patchset.html',
                 {'issue': issue,
                  'patchset': patchset,
                  'patchsets': patchsets,
                  })


@login_required
def account(request):
  """/account/?q=blah&limit=10&timestamp=blah - Used for autocomplete."""
  def searchAccounts(property, domain, added, response):
    query = request.GET.get('q').lower()
    limit = _clean_int(request.GET.get('limit'), 10, 10, 100)

    accounts = models.Account.all()
    accounts.filter("lower_%s >= " % property, query)
    accounts.filter("lower_%s < " % property, query + u"\ufffd")
    accounts.order("lower_%s" % property)
    for account in accounts:
      if account.key() in added:
        continue
      if domain and not account.email.endswith(domain):
        continue
      if len(added) >= limit:
        break
      added.add(account.key())
      response += '%s (%s)\n' % (account.email, account.nickname)
    return added, response

  added = set()
  response = ''
  domain = os.environ['AUTH_DOMAIN']
  if domain != 'gmail.com':
    # 'gmail.com' is the value AUTH_DOMAIN is set to if the app is running
    # on appspot.com and shouldn't prioritize the custom domain.
    added, response = searchAccounts("email", domain, added, response)
    added, response = searchAccounts("nickname", domain, added, response)
  added, response = searchAccounts("nickname", "", added, response)
  added, response = searchAccounts("email", "", added, response)
  return HttpResponse(response)


@issue_editor_required
@xsrf_required
def edit(request):
  """/<issue>/edit - Edit an issue."""
  issue = request.issue
  base = issue.base

  if issue.local_base:
    form_cls = EditLocalBaseForm
  else:
    form_cls = EditForm

  if request.method != 'POST':
    reviewers = [models.Account.get_nickname_for_email(reviewer,
                                                       default=reviewer)
                 for reviewer in issue.reviewers]
    ccs = [models.Account.get_nickname_for_email(cc, default=cc)
           for cc in issue.cc]
    form = form_cls(initial={'subject': issue.subject,
                             'description': issue.description,
                             'base': base,
                             'reviewers': ', '.join(reviewers),
                             'cc': ', '.join(ccs),
                             'closed': issue.closed,
                             'private': issue.private,
                             })
    if not issue.local_base:
      form.set_branch_choices(base)
    return respond(request, 'edit.html', {'issue': issue, 'form': form})

  form = form_cls(request.POST)
  if not issue.local_base:
    form.set_branch_choices()

  if form.is_valid():
    reviewers = _get_emails(form, 'reviewers')

  if form.is_valid():
    cc = _get_emails(form, 'cc')

  if form.is_valid() and not issue.local_base:
    base = form.get_base()

  if not form.is_valid():
    return respond(request, 'edit.html', {'issue': issue, 'form': form})
  cleaned_data = form.cleaned_data

  was_closed = issue.closed
  issue.subject = cleaned_data['subject']
  issue.description = cleaned_data['description']
  issue.closed = cleaned_data['closed']
  if issue.closed:
    issue.commit = False
  issue.private = cleaned_data.get('private', False)
  base_changed = (issue.base != base)
  issue.base = base
  issue.reviewers = reviewers
  issue.cc = cc
  if base_changed:
    for patchset in issue.patchset_set:
      db.run_in_transaction(_delete_cached_contents, list(patchset.patch_set))
  issue.put()
  if issue.closed == was_closed:
    message = 'Edited'
  elif issue.closed:
    message = 'Closed'
  else:
    message = 'Reopened'
  _notify_issue(request, issue, message)

  return HttpResponseRedirect(reverse(show, args=[issue.key().id()]))


def _delete_cached_contents(patch_set):
  """Transactional helper for edit() to delete cached contents."""
  # TODO(guido): No need to do this in a transaction.
  patches = []
  contents = []
  for patch in patch_set:
    try:
      content = patch.content
    except db.Error:
      content = None
    try:
      patched_content = patch.patched_content
    except db.Error:
      patched_content = None
    if content is not None:
      contents.append(content)
    if patched_content is not None:
      contents.append(patched_content)
    patch.content = None
    patch.patched_content = None
    patches.append(patch)
  if contents:
    logging.info("Deleting %d contents", len(contents))
    db.delete(contents)
  if patches:
    logging.info("Updating %d patches", len(patches))
    db.put(patches)


@post_required
@issue_owner_required
@xsrf_required
def delete(request):
  """/<issue>/delete - Delete an issue.  There is no way back."""
  issue = request.issue
  tbd = [issue]
  for cls in [models.PatchSet, models.Patch, models.Comment,
              models.Message, models.Content]:
    tbd += cls.gql('WHERE ANCESTOR IS :1', issue)
  db.delete(tbd)
  _notify_issue(request, issue, 'Deleted')
  return HttpResponseRedirect(reverse(mine))


@post_required
@patchset_owner_required
@xsrf_required
def delete_patchset(request):
  """/<issue>/patch/<patchset>/delete - Delete a patchset.

  There is no way back.
  """
  issue = request.issue
  ps_delete = request.patchset
  ps_id = ps_delete.key().id()
  patchsets_after = issue.patchset_set.filter('created >', ps_delete.created)
  patches = []
  for patchset in patchsets_after:
    for patch in patchset.patch_set:
      if patch.delta_calculated:
        if ps_id in patch.delta:
          patches.append(patch)
  db.run_in_transaction(_patchset_delete, ps_delete, patches)
  _notify_issue(request, issue, 'Patchset deleted')
  return HttpResponseRedirect(reverse(show, args=[issue.key().id()]))


def _patchset_delete(ps_delete, patches):
  """Transactional helper for delete_patchset.

  Args:
    ps_delete: The patchset to be deleted.
    patches: Patches that have delta against patches of ps_delete.

  """
  patchset_id = ps_delete.key().id()
  tbp = []
  for patch in patches:
    patch.delta.remove(patchset_id)
    tbp.append(patch)
  if tbp:
    db.put(tbp)
  tbd = [ps_delete]
  for cls in [models.Patch, models.Comment]:
    tbd += cls.gql('WHERE ANCESTOR IS :1', ps_delete)
  db.delete(tbd)


@post_required
@issue_editor_required
@xsrf_required
def close(request):
  """/<issue>/close - Close an issue."""
  issue = request.issue
  issue.closed = True
  issue.commit = False
  if request.method == 'POST':
    new_description = request.POST.get('description')
    if new_description:
      issue.description = new_description
  issue.put()
  _notify_issue(request, issue, 'Closed')
  return HttpResponse('Closed', content_type='text/plain')


@post_required
@issue_required
@upload_required
def mailissue(request):
  """/<issue>/mail - Send mail for an issue.

  This URL is deprecated and shouldn't be used anymore.  However,
  older versions of upload.py or wrapper scripts still may use it.
  """
  if request.issue.owner != request.user:
    if not IS_DEV:
      return HttpResponse('Login required', status=401)
  issue = request.issue
  msg = _make_message(request, issue, '', '', True)
  msg.put()
  _notify_issue(request, issue, 'Mailed')

  return HttpResponse('OK', content_type='text/plain')


@patchset_required
def download(request):
  """/download/<issue>_<patchset>.diff - Download a patch set."""
  if request.patchset.data is None:
    return HttpResponseNotFound('Patch set (%s) is too large.'
                                % request.patchset.key().id())
  padding = ''
  user_agent = request.META.get('HTTP_USER_AGENT')
  if user_agent and 'MSIE' in user_agent:
    # Add 256+ bytes of padding to prevent XSS attacks on Internet Explorer.
    padding = ('='*67 + '\n') * 4
  return HttpResponse(padding + request.patchset.data,
                      content_type='text/plain')


@issue_required
@upload_required
def description(request):
  """/<issue>/description - Gets/Sets an issue's description.

  Used by upload.py or similar scripts.
  """
  if request.method != 'POST':
    description = request.issue.description or ""
    return HttpResponse(description, content_type='text/plain')
  if not request.issue.user_can_edit(request.user):
    if not IS_DEV:
      return HttpResponse('Login required', status=401)
  issue = request.issue
  issue.description = request.POST.get('description')
  issue.put()
  _notify_issue(request, issue, 'Changed')
  return HttpResponse('')


@issue_required
@upload_required
@json_response
def fields(request):
  """/<issue>/fields - Gets/Sets fields on the issue.

  Used by upload.py or similar scripts for partial updates of the issue
  without a patchset..
  """
  # Only recognizes a few fields for now.
  if request.method != 'POST':
    fields = request.GET.getlist('field')
    response = {}
    if 'reviewers' in fields:
      response['reviewers'] = request.issue.reviewers or []
    if 'description' in fields:
      response['description'] = request.issue.description
    if 'subject' in fields:
      response['subject'] = request.issue.subject
    return response

  if not request.issue.user_can_edit(request.user):
    if not IS_DEV:
      return HttpResponse('Login required', status=401)
  fields = simplejson.loads(request.POST.get('fields'))
  issue = request.issue
  if 'description' in fields:
    issue.description = fields['description']
  if 'reviewers' in fields:
    issue.reviewers = _get_emails_from_raw(fields['reviewers'])
  if 'subject' in fields:
    issue.subject = fields['subject']
  issue.put()
  _notify_issue(request, issue, 'Changed')
  return HttpResponse('')


@patch_required
def patch(request):
  """/<issue>/patch/<patchset>/<patch> - View a raw patch."""
  return patch_helper(request)


def patch_helper(request, nav_type='patch'):
  """Returns a unified diff.

  Args:
    request: Django Request object.
    nav_type: the navigation used in the url (i.e. patch/diff/diff2).  Normally
      the user looks at either unified or side-by-side diffs at one time, going
      through all the files in the same mode.  However, if side-by-side is not
      available for some files, we temporarly switch them to unified view, then
      switch them back when we can.  This way they don't miss any files.

  Returns:
    Whatever respond() returns.
  """
  _add_next_prev(request.patchset, request.patch)
  request.patch.nav_type = nav_type
  parsed_lines = patching.ParsePatchToLines(request.patch.lines)
  if parsed_lines is None:
    return HttpResponseNotFound('Can\'t parse the patch to lines')
  rows = engine.RenderUnifiedTableRows(request, parsed_lines)
  return respond(request, 'patch.html',
                 {'patch': request.patch,
                  'patchset': request.patchset,
                  'view_style': 'patch',
                  'rows': rows,
                  'issue': request.issue,
                  'context': _clean_int(request.GET.get('context'), -1),
                  'column_width': _clean_int(request.GET.get('column_width'),
                                             None),
                  })


@image_required
def image(request):
  """/<issue>/content/<patchset>/<patch>/<content> - Return patch's content."""
  return HttpResponse(request.content.data)


@patch_required
def download_patch(request):
  """/download/issue<issue>_<patchset>_<patch>.diff - Download patch."""
  return HttpResponse(request.patch.text, content_type='text/plain')


def _issue_as_dict(issue, messages, request=None):
  """Converts an issue into a dict."""
  values = {
    'owner': library.get_nickname(issue.owner, True, request),
    'owner_email': issue.owner.email(),
    'modified': str(issue.modified),
    'created': str(issue.created),
    'closed': issue.closed,
    'cc': issue.cc,
    'reviewers': issue.reviewers,
    'patchsets': [p.key().id() for p in issue.patchset_set.order('created')],
    'description': issue.description,
    'subject': issue.subject,
    'issue': issue.key().id(),
    'base_url': issue.base,
    'private': issue.private,
    'commit': issue.commit,
  }
  if messages:
    values['messages'] = [
      {
        'sender': m.sender,
        'recipients': m.recipients,
        'date': str(m.date),
        'text': m.text,
        'approval': m.approval,
      }
      for m in models.Message.gql('WHERE ANCESTOR IS :1', issue)
    ]
  return values


def _patchset_as_dict(patchset, request=None):
  """Converts a patchset into a dict."""
  values = {
    'patchset': patchset.key().id(),
    'issue': patchset.issue.key().id(),
    'owner': library.get_nickname(patchset.issue.owner, True, request),
    'owner_email': patchset.issue.owner.email(),
    'message': patchset.message,
    'url': patchset.url,
    'created': str(patchset.created),
    'modified': str(patchset.modified),
    'num_comments': patchset.num_comments,
    'try_job_results': [t.to_dict() for t in patchset.try_job_results],
    'files': {},
  }
  for patch in models.Patch.gql("WHERE patchset = :1", patchset):
    # num_comments and num_drafts are left out for performance reason:
    # they cause a datastore query on first access. They could be added
    # optionally if the need ever arises.
    values['files'][patch.filename] = {
        'id': patch.key().id(),
        'is_binary': patch.is_binary,
        'no_base_file': patch.no_base_file,
        'num_added': patch.num_added,
        'num_chunks': patch.num_chunks,
        'num_removed': patch.num_removed,
        'status': patch.status,
        'property_changes': '\n'.join(patch.property_changes),
    }
  return values


@issue_required
@json_response
def api_issue(request):
  """/api/<issue> - Gets issue's data as a JSON-encoded dictionary."""
  messages = ('messages' in request.GET and
      request.GET.get('messages').lower() == 'true')
  values = _issue_as_dict(request.issue, messages, request)
  return values


@patchset_required
@json_response
def api_patchset(request):
  """/api/<issue>/<patchset> - Gets an issue's patchset data as a JSON-encoded
  dictionary.
  """
  values = _patchset_as_dict(request.patchset, request)
  return values


def _get_context_for_user(request):
  """Returns the context setting for a user.

  The value is validated against models.CONTEXT_CHOICES.
  If an invalid value is found, the value is overwritten with
  engine.DEFAULT_CONTEXT.
  """
  get_param = request.GET.get('context') or None
  if 'context' in request.GET and get_param is None:
    # User wants to see whole file. No further processing is needed.
    return get_param
  if request.user:
    account = models.Account.current_user_account
    default_context = account.default_context
  else:
    default_context = engine.DEFAULT_CONTEXT
  context = _clean_int(get_param, default_context)
  if context is not None and context not in models.CONTEXT_CHOICES:
    context = engine.DEFAULT_CONTEXT
  return context

def _get_column_width_for_user(request):
  """Returns the column width setting for a user."""
  if request.user:
    account = models.Account.current_user_account
    default_column_width = account.default_column_width
  else:
    default_column_width = engine.DEFAULT_COLUMN_WIDTH
  column_width = _clean_int(request.GET.get('column_width'),
                            default_column_width,
                            engine.MIN_COLUMN_WIDTH, engine.MAX_COLUMN_WIDTH)
  return column_width


@patch_filename_required
def diff(request):
  """/<issue>/diff/<patchset>/<patch> - View a patch as a side-by-side diff"""
  if request.patch.no_base_file:
    # Can't show side-by-side diff since we don't have the base file.  Show the
    # unified diff instead.
    return patch_helper(request, 'diff')

  patchset = request.patchset
  patch = request.patch

  patchsets = list(request.issue.patchset_set.order('created'))

  context = _get_context_for_user(request)
  column_width = _get_column_width_for_user(request)
  if patch.filename.startswith('webkit/api'):
    column_width = engine.MAX_COLUMN_WIDTH
  if patch.is_binary:
    rows = None
  else:
    try:
      rows = _get_diff_table_rows(request, patch, context, column_width)
    except engine.FetchError, err:
      return HttpResponseNotFound(str(err))

  _add_next_prev(patchset, patch)
  return respond(request, 'diff.html',
                 {'issue': request.issue,
                  'patchset': patchset,
                  'patch': patch,
                  'view_style': 'diff',
                  'rows': rows,
                  'context': context,
                  'context_values': models.CONTEXT_CHOICES,
                  'column_width': column_width,
                  'patchsets': patchsets,
                  })


def _get_diff_table_rows(request, patch, context, column_width):
  """Helper function that returns rendered rows for a patch.

  Raises:
    engine.FetchError if patch parsing or download of base files fails.
  """
  chunks = patching.ParsePatchToChunks(patch.lines, patch.filename)
  if chunks is None:
    raise engine.FetchError('Can\'t parse the patch to chunks')

  # Possible engine.FetchErrors are handled in diff() and diff_skipped_lines().
  content = request.patch.get_content()

  rows = list(engine.RenderDiffTableRows(request, content.lines,
                                         chunks, patch,
                                         context=context,
                                         colwidth=column_width))
  if rows and rows[-1] is None:
    del rows[-1]
    # Get rid of content, which may be bad
    if content.is_uploaded and content.text != None:
      # Don't delete uploaded content, otherwise get_content()
      # will fetch it.
      content.is_bad = True
      content.text = None
      content.put()
    else:
      content.delete()
      request.patch.content = None
      request.patch.put()

  return rows


@patch_required
@json_response
def diff_skipped_lines(request, id_before, id_after, where, column_width):
  """/<issue>/diff/<patchset>/<patch> - Returns a fragment of skipped lines.

  *where* indicates which lines should be expanded:
    'b' - move marker line to bottom and expand above
    't' - move marker line to top and expand below
    'a' - expand all skipped lines
  """
  patch = request.patch
  if where == 'a':
    context = None
  else:
    context = _get_context_for_user(request) or 100

  column_width = _clean_int(column_width, engine.DEFAULT_COLUMN_WIDTH,
                            engine.MIN_COLUMN_WIDTH, engine.MAX_COLUMN_WIDTH)

  try:
    rows = _get_diff_table_rows(request, patch, None, column_width)
  except engine.FetchError, err:
    return HttpResponse('Error: %s; please report!' % err, status=500)
  return _get_skipped_lines_response(rows, id_before, id_after, where, context)


# there's no easy way to put a control character into a regex, so brute-force it
# this is all control characters except \r, \n, and \t
_badchars_re = re.compile(
    r'[\000\001\002\003\004\005\006\007\010\013\014\016\017'
    r'\020\021\022\023\024\025\026\027\030\031\032\033\034\035\036\037]')


def _strip_invalid_xml(s):
  """Remove control chars other than \r\n\t from a string to be put in XML."""
  if _badchars_re.search(s):
    return ''.join(c for c in s if c >= ' ' or c in '\r\n\t')
  else:
    return s


def _get_skipped_lines_response(rows, id_before, id_after, where, context):
  """Helper function that returns response data for skipped lines"""
  response_rows = []
  id_before_start = int(id_before)
  id_after_end = int(id_after)
  if context is not None:
    id_before_end = id_before_start+context
    id_after_start = id_after_end-context
  else:
    id_before_end = id_after_start = None

  for row in rows:
    m = re.match('^<tr( name="hook")? id="pair-(?P<rowcount>\d+)">', row)
    if m:
      curr_id = int(m.groupdict().get("rowcount"))
      # expand below marker line
      if (where == 'b'
          and curr_id > id_after_start and curr_id <= id_after_end):
        response_rows.append(row)
      # expand above marker line
      elif (where == 't'
            and curr_id >= id_before_start and curr_id < id_before_end):
        response_rows.append(row)
      # expand all skipped lines
      elif (where == 'a'
            and curr_id >= id_before_start and curr_id <= id_after_end):
        response_rows.append(row)
      if context is not None and len(response_rows) >= 2*context:
        break

  # Create a usable structure for the JS part
  response = []
  response_rows =  [_strip_invalid_xml(r) for r in response_rows]
  dom = ElementTree.parse(StringIO('<div>%s</div>' % "".join(response_rows)))
  for node in dom.getroot().getchildren():
    content = [[x.items(), x.text] for x in node.getchildren()]
    response.append([node.items(), content])
  return response


def _get_diff2_data(request, ps_left_id, ps_right_id, patch_id, context,
                    column_width, patch_filename=None):
  """Helper function that returns objects for diff2 views"""
  ps_left = models.PatchSet.get_by_id(int(ps_left_id), parent=request.issue)
  if ps_left is None:
    return HttpResponseNotFound('No patch set exists with that id (%s)' %
                                ps_left_id)
  ps_left.issue = request.issue
  ps_right = models.PatchSet.get_by_id(int(ps_right_id), parent=request.issue)
  if ps_right is None:
    return HttpResponseNotFound('No patch set exists with that id (%s)' %
                                ps_right_id)
  ps_right.issue = request.issue
  if patch_id is not None:
    patch_right = models.Patch.get_by_id(int(patch_id), parent=ps_right)
  else:
    patch_right = None
  if patch_right is not None:
    patch_right.patchset = ps_right
    if patch_filename is None:
      patch_filename = patch_right.filename
  # Now find the corresponding patch in ps_left
  patch_left = models.Patch.gql('WHERE patchset = :1 AND filename = :2',
                                ps_left, patch_filename).get()

  if patch_left:
    try:
      new_content_left = patch_left.get_patched_content()
    except engine.FetchError, err:
      return HttpResponseNotFound(str(err))
    lines_left = new_content_left.lines
  elif patch_right:
    lines_left = patch_right.get_content().lines
  else:
    lines_left = []

  if patch_right:
    try:
      new_content_right = patch_right.get_patched_content()
    except engine.FetchError, err:
      return HttpResponseNotFound(str(err))
    lines_right = new_content_right.lines
  elif patch_left:
    lines_right = patch_left.get_content().lines
  else:
    lines_right = []

  rows = engine.RenderDiff2TableRows(request,
                                     lines_left, patch_left,
                                     lines_right, patch_right,
                                     context=context,
                                     colwidth=column_width)
  rows = list(rows)
  if rows and rows[-1] is None:
    del rows[-1]

  return dict(patch_left=patch_left, patch_right=patch_right,
              ps_left=ps_left, ps_right=ps_right, rows=rows)


@issue_required
def diff2(request, ps_left_id, ps_right_id, patch_filename):
  """/<issue>/diff2/... - View the delta between two different patch sets."""
  context = _get_context_for_user(request)
  column_width = _get_column_width_for_user(request)

  ps_right = models.PatchSet.get_by_id(int(ps_right_id), parent=request.issue)
  patch_right = None

  if ps_right:
    patch_right = models.Patch.gql('WHERE patchset = :1 AND filename = :2',
                                   ps_right, patch_filename).get()

  if patch_right:
    patch_id = patch_right.key().id()
  elif patch_filename.isdigit():
    # Perhaps it's an ID that's passed in, based on the old URL scheme.
    patch_id = int(patch_filename)
  else:  # patch doesn't exist in this patchset
    patch_id = None

  data = _get_diff2_data(request, ps_left_id, ps_right_id, patch_id, context,
                         column_width, patch_filename)
  if isinstance(data, HttpResponseNotFound):
    return data

  patchsets = list(request.issue.patchset_set.order('created'))

  if data["patch_right"]:
    _add_next_prev2(data["ps_left"], data["ps_right"], data["patch_right"])
  return respond(request, 'diff2.html',
                 {'issue': request.issue,
                  'ps_left': data["ps_left"],
                  'patch_left': data["patch_left"],
                  'ps_right': data["ps_right"],
                  'patch_right': data["patch_right"],
                  'rows': data["rows"],
                  'patch_id': patch_id,
                  'context': context,
                  'context_values': models.CONTEXT_CHOICES,
                  'column_width': column_width,
                  'patchsets': patchsets,
                  'filename': patch_filename,
                  })


@issue_required
@json_response
def diff2_skipped_lines(request, ps_left_id, ps_right_id, patch_id,
                        id_before, id_after, where, column_width):
  """/<issue>/diff2/... - Returns a fragment of skipped lines"""
  column_width = _clean_int(column_width, engine.DEFAULT_COLUMN_WIDTH,
                            engine.MIN_COLUMN_WIDTH, engine.MAX_COLUMN_WIDTH)

  if where == 'a':
    context = None
  else:
    context = _get_context_for_user(request) or 100

  data = _get_diff2_data(request, ps_left_id, ps_right_id, patch_id, 10000,
                         column_width)
  if isinstance(data, HttpResponseNotFound):
    return data
  return _get_skipped_lines_response(data["rows"], id_before, id_after,
                                     where, context)


def _get_comment_counts(account, patchset):
  """Helper to get comment counts for all patches in a single query.

  The helper returns two dictionaries comments_by_patch and
  drafts_by_patch with patch key as key and comment count as
  value. Patches without comments or drafts are not present in those
  dictionaries.
  """
  # A key-only query won't work because we need to fetch the patch key
  # in the for loop further down.
  comment_query = models.Comment.all()
  comment_query.ancestor(patchset)

  # Get all comment counts with one query rather than one per patch.
  comments_by_patch = {}
  drafts_by_patch = {}
  for c in comment_query:
    pkey = models.Comment.patch.get_value_for_datastore(c)
    if not c.draft:
      comments_by_patch[pkey] = comments_by_patch.setdefault(pkey, 0) + 1
    elif account and c.author == account.user:
      drafts_by_patch[pkey] = drafts_by_patch.setdefault(pkey, 0) + 1

  return comments_by_patch, drafts_by_patch


def _add_next_prev(patchset, patch):
  """Helper to add .next and .prev attributes to a patch object."""
  patch.prev = patch.next = None
  patches = models.Patch.all().filter('patchset =', patchset.key()).order(
      'filename').fetch(1000)
  _reorder_patches_by_filename(patches)
  patchset.patches = patches  # Required to render the jump to select.

  comments_by_patch, drafts_by_patch = _get_comment_counts(
     models.Account.current_user_account, patchset)

  last_patch = None
  next_patch = None
  last_patch_with_comment = None
  next_patch_with_comment = None

  found_patch = False
  for p in patches:
    if p.filename == patch.filename:
      found_patch = True
      continue

    p._num_comments = comments_by_patch.get(p.key(), 0)
    p._num_drafts = drafts_by_patch.get(p.key(), 0)

    if not found_patch:
      last_patch = p
      if p.num_comments > 0 or p.num_drafts > 0:
        last_patch_with_comment = p
    else:
      if next_patch is None:
        next_patch = p
      if p.num_comments > 0 or p.num_drafts > 0:
        next_patch_with_comment = p
        # safe to stop scanning now because the next with out a comment
        # will already have been filled in by some earlier patch
        break

  patch.prev = last_patch
  patch.next = next_patch
  patch.prev_with_comment = last_patch_with_comment
  patch.next_with_comment = next_patch_with_comment


def _add_next_prev2(ps_left, ps_right, patch_right):
  """Helper to add .next and .prev attributes to a patch object."""
  patch_right.prev = patch_right.next = None
  patches = list(models.Patch.gql("WHERE patchset = :1 ORDER BY filename",
                                  ps_right))
  ps_right.patches = patches  # Required to render the jump to select.

  n_comments, n_drafts = _get_comment_counts(
    models.Account.current_user_account, ps_right)

  last_patch = None
  next_patch = None
  last_patch_with_comment = None
  next_patch_with_comment = None

  found_patch = False
  for p in patches:
    if p.filename == patch_right.filename:
      found_patch = True
      continue

    p._num_comments = n_comments.get(p.key(), 0)
    p._num_drafts = n_drafts.get(p.key(), 0)

    if not found_patch:
      last_patch = p
      if ((p.num_comments > 0 or p.num_drafts > 0) and
          ps_left.key().id() in p.delta):
        last_patch_with_comment = p
    else:
      if next_patch is None:
        next_patch = p
      if ((p.num_comments > 0 or p.num_drafts > 0) and
          ps_left.key().id() in p.delta):
        next_patch_with_comment = p
        # safe to stop scanning now because the next with out a comment
        # will already have been filled in by some earlier patch
        break

  patch_right.prev = last_patch
  patch_right.next = next_patch
  patch_right.prev_with_comment = last_patch_with_comment
  patch_right.next_with_comment = next_patch_with_comment


@post_required
def inline_draft(request):
  """/inline_draft - Ajax handler to submit an in-line draft comment.

  This wraps _inline_draft(); all exceptions are logged and cause an
  abbreviated response indicating something went wrong.

  Note: creating or editing draft comments is *not* XSRF-protected,
  because it is not unusual to come back after hours; the XSRF tokens
  time out after 1 or 2 hours.  The final submit of the drafts for
  others to view *is* XSRF-protected.
  """
  try:
    return _inline_draft(request)
  except Exception, err:
    logging.exception('Exception in inline_draft processing:')
    # TODO(guido): return some kind of error instead?
    # Return HttpResponse for now because the JS part expects
    # a 200 status code.
    return HttpResponse('<font color="red">Error: %s; please report!</font>' %
                        err.__class__.__name__)


def _inline_draft(request):
  """Helper to submit an in-line draft comment."""
  # TODO(guido): turn asserts marked with XXX into errors
  # Don't use @login_required, since the JS doesn't understand redirects.
  if not request.user:
    # Don't log this, spammers have started abusing this.
    return HttpResponse('Not logged in')
  snapshot = request.POST.get('snapshot')
  assert snapshot in ('old', 'new'), repr(snapshot)
  left = (snapshot == 'old')
  side = request.POST.get('side')
  assert side in ('a', 'b'), repr(side)  # Display left (a) or right (b)
  issue_id = int(request.POST['issue'])
  issue = models.Issue.get_by_id(issue_id)
  assert issue  # XXX
  patchset_id = int(request.POST.get('patchset') or
                    request.POST[side == 'a' and 'ps_left' or 'ps_right'])
  patchset = models.PatchSet.get_by_id(int(patchset_id), parent=issue)
  assert patchset  # XXX
  patch_id = int(request.POST.get('patch') or
                 request.POST[side == 'a' and 'patch_left' or 'patch_right'])
  patch = models.Patch.get_by_id(int(patch_id), parent=patchset)
  assert patch  # XXX
  text = request.POST.get('text')
  lineno = int(request.POST['lineno'])
  message_id = request.POST.get('message_id')
  comment = None
  if message_id:
    comment = models.Comment.get_by_key_name(message_id, parent=patch)
    if comment is None or not comment.draft or comment.author != request.user:
      comment = None
      message_id = None
  if not message_id:
    # Prefix with 'z' to avoid key names starting with digits.
    message_id = 'z' + binascii.hexlify(_random_bytes(16))

  if not text.rstrip():
    if comment is not None:
      assert comment.draft and comment.author == request.user
      comment.delete()  # Deletion
      comment = None
      # Re-query the comment count.
      models.Account.current_user_account.update_drafts(issue)
  else:
    if comment is None:
      comment = models.Comment(key_name=message_id, parent=patch)
    comment.patch = patch
    comment.lineno = lineno
    comment.left = left
    comment.text = db.Text(text)
    comment.message_id = message_id
    comment.put()
    # The actual count doesn't matter, just that there's at least one.
    models.Account.current_user_account.update_drafts(issue, 1)

  query = models.Comment.gql(
      'WHERE patch = :patch AND lineno = :lineno AND left = :left '
      'ORDER BY date',
      patch=patch, lineno=lineno, left=left)
  comments = list(c for c in query if not c.draft or c.author == request.user)
  if comment is not None and comment.author is None:
    # Show anonymous draft even though we don't save it
    comments.append(comment)
  if not comments:
    return HttpResponse(' ')
  for c in comments:
    c.complete()
  return render_to_response('inline_comment.html',
                            {'user': request.user,
                             'patch': patch,
                             'patchset': patchset,
                             'issue': issue,
                             'comments': comments,
                             'lineno': lineno,
                             'snapshot': snapshot,
                             'side': side,
                             },
                            context_instance=RequestContext(request))


def _get_affected_files(issue, full_diff=False):
  """Helper to return a list of affected files from the latest patchset.

  Args:
    issue: Issue instance.
    full_diff: If true, include the entire diff even if it exceeds 100 lines.

  Returns:
    2-tuple containing a list of affected files, and the diff contents if it
    is less than 100 lines (otherwise the second item is an empty string).
  """
  files = []
  modified_count = 0
  diff = ''
  patchsets = list(issue.patchset_set.order('created'))
  if len(patchsets):
    patchset = patchsets[-1]
    patches = list(patchset.patch_set.order('filename'))
    _reorder_patches_by_filename(patches)
    for patch in patches:
      file_str = ''
      if patch.status:
        file_str += patch.status + ' '
      file_str += patch.filename
      files.append(file_str)
      # No point in loading patches if the patchset is too large for email.
      if full_diff or modified_count < 100:
        modified_count += patch.num_added + patch.num_removed

    if full_diff or modified_count < 100:
      diff = patchset.data

  return files, diff


def _get_mail_template(request, issue, full_diff=False):
  """Helper to return the template and context for an email.

  If this is the first email sent by the owner, a template that lists the
  reviewers, description and files is used.
  """
  context = {}
  template = 'mails/comment.txt'
  if request.user == issue.owner:
    if db.GqlQuery('SELECT * FROM Message WHERE ANCESTOR IS :1 AND sender = :2',
                   issue, db.Email(request.user.email())).count(1) == 0:
      template = 'mails/review.txt'
      files, patch = _get_affected_files(issue, full_diff)
      context.update({'files': files, 'patch': patch, 'base': issue.base})
  return template, context


@login_required
@issue_required
@xsrf_required
def publish(request):
  """ /<issue>/publish - Publish draft comments and send mail."""
  issue = request.issue
  if request.user == issue.owner:
    form_class = PublishForm
  else:
    form_class = MiniPublishForm
  draft_message = None
  if not request.POST.get('message_only', None):
    query = models.Message.gql(('WHERE issue = :1 AND sender = :2 '
                                'AND draft = TRUE'), issue,
                               request.user.email())
    draft_message = query.get()
  if request.method != 'POST':
    reviewers = issue.reviewers[:]
    cc = issue.cc[:]
    reviewers = [models.Account.get_nickname_for_email(reviewer,
                                                       default=reviewer)
                 for reviewer in reviewers]
    ccs = [models.Account.get_nickname_for_email(cc, default=cc) for cc in cc]
    tbd, comments = _get_draft_comments(request, issue, True)
    preview = _get_draft_details(request, comments)
    if draft_message is None:
      msg = ''
    else:
      msg = draft_message.text
    form = form_class(initial={'subject': issue.subject,
                               'reviewers': ', '.join(reviewers),
                               'cc': ', '.join(ccs),
                               'send_mail': True,
                               'message': msg,
                               })
    return respond(request, 'publish.html', {'form': form,
                                             'issue': issue,
                                             'preview': preview,
                                             'draft_message': draft_message,
                                             })

  form = form_class(request.POST)
  if not form.is_valid():
    return respond(request, 'publish.html', {'form': form, 'issue': issue})
  if request.user == issue.owner:
    issue.subject = form.cleaned_data['subject']
  if form.is_valid() and not form.cleaned_data.get('message_only', False):
    reviewers = _get_emails(form, 'reviewers')
  else:
    reviewers = issue.reviewers
  if (request.user != issue.owner and
     request.user.email() not in reviewers and
     form.cleaned_data.get('add_as_reviewer')):
    reviewers.append(db.Email(request.user.email()))
  if form.is_valid() and not form.cleaned_data.get('message_only', False):
    cc = _get_emails(form, 'cc')
  else:
    cc = issue.cc
    # The user is in the reviewer list, remove them from CC if they're there.
    if request.user.email() in cc:
      cc.remove(request.user.email())
  if not form.is_valid():
    return respond(request, 'publish.html', {'form': form, 'issue': issue})
  issue.reviewers = reviewers
  issue.cc = cc
  if form.cleaned_data['commit'] and not issue.closed:
    issue.commit = True
  if not form.cleaned_data.get('message_only', False):
    tbd, comments = _get_draft_comments(request, issue)
  else:
    tbd = []
    comments = []
  issue.update_comment_count(len(comments))
  tbd.append(issue)

  if comments:
    logging.warn('Publishing %d comments', len(comments))
  msg = _make_message(request, issue,
                      form.cleaned_data['message'],
                      comments,
                      form.cleaned_data['send_mail'],
                      draft=draft_message,
                      in_reply_to=form.cleaned_data.get('in_reply_to'))
  tbd.append(msg)

  for obj in tbd:
    db.put(obj)

  _notify_issue(request, issue, 'Comments published')

  # There are now no comments here (modulo race conditions)
  models.Account.current_user_account.update_drafts(issue, 0)
  if form.cleaned_data.get('no_redirect', False):
    return HttpResponse('OK', content_type='text/plain')
  return HttpResponseRedirect(reverse(show, args=[issue.key().id()]))


def _encode_safely(s):
  """Helper to turn a unicode string into 8-bit bytes."""
  if isinstance(s, unicode):
    s = s.encode('utf-8')
  return s


def _get_draft_comments(request, issue, preview=False):
  """Helper to return objects to put() and a list of draft comments.

  If preview is True, the list of objects to put() is empty to avoid changes
  to the datastore.

  Args:
    request: Django Request object.
    issue: Issue instance.
    preview: Preview flag (default: False).

  Returns:
    2-tuple (put_objects, comments).
  """
  comments = []
  tbd = []
  # XXX Should request all drafts for this issue once, now we can.
  for patchset in issue.patchset_set.order('created'):
    ps_comments = list(models.Comment.gql(
        'WHERE ANCESTOR IS :1 AND author = :2 AND draft = TRUE',
        patchset, request.user))
    if ps_comments:
      patches = dict((p.key(), p) for p in patchset.patch_set)
      for p in patches.itervalues():
        p.patchset = patchset
      for c in ps_comments:
        c.draft = False
        # Get the patch key value without loading the patch entity.
        # NOTE: Unlike the old version of this code, this is the
        # recommended and documented way to do this!
        pkey = models.Comment.patch.get_value_for_datastore(c)
        if pkey in patches:
          patch = patches[pkey]
          c.patch = patch
      if not preview:
        tbd.append(ps_comments)
        patchset.update_comment_count(len(ps_comments))
        tbd.append(patchset)
      ps_comments.sort(key=lambda c: (c.patch.filename, not c.left,
                                      c.lineno, c.date))
      comments += ps_comments
  return tbd, comments


def _get_draft_details(request, comments):
  """Helper to display comments with context in the email message."""
  last_key = None
  output = []
  linecache = {}  # Maps (c.patch.key(), c.left) to list of lines
  modified_patches = []
  fetch_base_failed = False
  for c in comments:
    if (c.patch.key(), c.left) != last_key:
      url = request.build_absolute_uri(
        reverse(diff, args=[request.issue.key().id(),
                            c.patch.patchset.key().id(),
                            c.patch.filename]))
      output.append('\n%s\nFile %s (%s):' % (url, c.patch.filename,
                                             c.left and "left" or "right"))
      last_key = (c.patch.key(), c.left)
      patch = c.patch
      if patch.no_base_file:
        linecache[last_key] = patching.ParsePatchToLines(patch.lines)
      else:
        try:
          if c.left:
            old_lines = patch.get_content().text.splitlines(True)
            linecache[last_key] = old_lines
          else:
            new_lines = patch.get_patched_content().text.splitlines(True)
            linecache[last_key] = new_lines
        except engine.FetchError:
          linecache[last_key] = patching.ParsePatchToLines(patch.lines)
          fetch_base_failed = True
    file_lines = linecache[last_key]
    context = ''
    if patch.no_base_file or fetch_base_failed:
      for old_line_no, new_line_no, line_text in file_lines:
        if ((c.lineno == old_line_no and c.left) or
            (c.lineno == new_line_no and not c.left)):
          context = line_text.strip()
          break
    else:
      if 1 <= c.lineno <= len(file_lines):
        context = file_lines[c.lineno - 1].strip()
    url = request.build_absolute_uri(
      '%s#%scode%d' % (reverse(diff, args=[request.issue.key().id(),
                                           c.patch.patchset.key().id(),
                                           c.patch.filename]),
                       c.left and "old" or "new",
                       c.lineno))
    output.append('\n%s\n%s:%d: %s\n%s' % (url, c.patch.filename, c.lineno,
                                           context, c.text.rstrip()))
  if modified_patches:
    db.put(modified_patches)
  return '\n'.join(output)


def _make_message(request, issue, message, comments=None, send_mail=False,
                  draft=None, in_reply_to=None):
  """Helper to create a Message instance and optionally send an email."""
  attach_patch = request.POST.get("attach_patch") == "yes"
  template, context = _get_mail_template(request, issue, full_diff=attach_patch)
  # Decide who should receive mail
  my_email = db.Email(request.user.email())
  to = [db.Email(issue.owner.email())] + issue.reviewers
  cc = issue.cc[:]
  # Chromium's instance adds reply@chromiumcodereview.appspotmail.com to the
  # Google Group which is CCd on all reviews.
  #cc.append(db.Email(django_settings.RIETVELD_INCOMING_MAIL_ADDRESS))
  #if django_settings.RIETVELD_INCOMING_MAIL_ADDRESS:
  #  cc.append(db.Email(django_settings.RIETVELD_INCOMING_MAIL_ADDRESS))
  reply_to = to + cc
  if my_email in to and len(to) > 1:  # send_mail() wants a non-empty to list
    to.remove(my_email)
  if my_email in cc:
    cc.remove(my_email)
  issue_id = issue.key().id()
  subject = '%s (issue %d)' % (issue.subject, issue_id)
  patch = None
  if attach_patch:
    subject = 'PATCH: ' + subject
    if 'patch' in context:
      patch = context['patch']
      del context['patch']
  if issue.message_set.count(1) > 0:
    subject = 'Re: ' + subject
  if comments:
    details = _get_draft_details(request, comments)
  else:
    details = ''
  message = message.replace('\r\n', '\n')
  text = ((message.strip() + '\n\n' + details.strip())).strip()
  if draft is None:
    msg = models.Message(issue=issue,
                         subject=subject,
                         sender=my_email,
                         recipients=reply_to,
                         text=db.Text(text),
                         parent=issue)
  else:
    msg = draft
    msg.subject = subject
    msg.recipients = reply_to
    msg.text = db.Text(text)
    msg.draft = False
    msg.date = datetime.datetime.now()

  if in_reply_to:
    try:
      msg.in_reply_to = models.Message.get(in_reply_to)
      replied_issue_id = msg.in_reply_to.issue.key().id()
      if replied_issue_id != issue_id:
        logging.warn('In-reply-to Message is for a different issue: '
                     '%s instead of %s', replied_issue_id, issue_id)
        msg.in_reply_to = None
    except (db.KindError, db.BadKeyError):
      logging.warn('Invalid in-reply-to Message or key given: %s', in_reply_to)

  if send_mail:
    # Limit the list of files in the email to approximately 200
    if 'files' in context and len(context['files']) > 210:
      num_trimmed = len(context['files']) - 200
      del context['files'][200:]
      context['files'].append('[[ %d additional files ]]' % num_trimmed)
    url = request.build_absolute_uri(reverse(show, args=[issue.key().id()]))
    reviewer_nicknames = ', '.join(library.get_nickname(rev_temp, True,
                                                        request)
                                   for rev_temp in issue.reviewers)
    cc_nicknames = ', '.join(library.get_nickname(cc_temp, True, request)
                             for cc_temp in cc)
    my_nickname = library.get_nickname(request.user, True, request)
    reply_to = ', '.join(reply_to)
    description = (issue.description or '').replace('\r\n', '\n')
    home = request.build_absolute_uri(reverse(index))
    context.update({'reviewer_nicknames': reviewer_nicknames,
                    'cc_nicknames': cc_nicknames,
                    'my_nickname': my_nickname, 'url': url,
                    'message': message, 'details': details,
                    'description': description, 'home': home,
                    })
    body = django.template.loader.render_to_string(
      template, context, context_instance=RequestContext(request))
    logging.warn('Mail: to=%s; cc=%s', ', '.join(to), ', '.join(cc))
    send_args = {'sender': my_email,
                 'to': [_encode_safely(address) for address in to],
                 'subject': _encode_safely(subject),
                 'body': _encode_safely(body),
                 'reply_to': _encode_safely(reply_to)}
    if cc:
      send_args['cc'] = [_encode_safely(address) for address in cc]
    if patch:
      send_args['attachments'] = [('issue_%s_patch.diff' % issue.key().id(),
                                   patch)]

    attempts = 0
    while True:
      try:
        mail.send_mail(**send_args)
        break
      except apiproxy_errors.DeadlineExceededError:
        # apiproxy_errors.DeadlineExceededError is raised when the
        # deadline of an API call is reached (e.g. for mail it's
        # something about 5 seconds). It's not the same as the lethal
        # runtime.DeadlineExeededError.
        attempts += 1
        if attempts >= 3:
          raise
    if attempts:
      logging.warning("Retried sending email %s times", attempts)

  return msg


@post_required
@login_required
@xsrf_required
@issue_required
def star(request):
  """Add a star to an Issue."""
  account = models.Account.current_user_account
  account.user_has_selected_nickname()  # This will preserve account.fresh.
  if account.stars is None:
    account.stars = []
  id = request.issue.key().id()
  if id not in account.stars:
    account.stars.append(id)
    account.put()
  return respond(request, 'issue_star.html', {'issue': request.issue})


@post_required
@login_required
@issue_required
@xsrf_required
def unstar(request):
  """Remove the star from an Issue."""
  account = models.Account.current_user_account
  account.user_has_selected_nickname()  # This will preserve account.fresh.
  if account.stars is None:
    account.stars = []
  id = request.issue.key().id()
  if id in account.stars:
    account.stars[:] = [i for i in account.stars if i != id]
    account.put()
  return respond(request, 'issue_star.html', {'issue': request.issue})


@login_required
@issue_required
def draft_message(request):
  """/<issue>/draft_message - Retrieve, modify and delete draft messages.

  Note: creating or editing draft messages is *not* XSRF-protected,
  because it is not unusual to come back after hours; the XSRF tokens
  time out after 1 or 2 hours.  The final submit of the drafts for
  others to view *is* XSRF-protected.
  """
  query = models.Message.gql(('WHERE issue = :1 AND sender = :2 '
                              'AND draft = TRUE'),
                             request.issue, request.user.email())
  if query.count() == 0:
    draft_message = None
  else:
    draft_message = query.get()
  if request.method == 'GET':
    return _get_draft_message(draft_message)
  elif request.method == 'POST':
    return _post_draft_message(request, draft_message)
  elif request.method == 'DELETE':
    return _delete_draft_message(draft_message)
  return HttpResponse('An error occurred.', content_type='text/plain',
                      status=500)


def _get_draft_message(draft):
  """Handles GET requests to /<issue>/draft_message.

  Arguments:
    draft: A Message instance or None.

  Returns the content of a draft message or an empty string if draft is None.
  """
  if draft is None:
    return HttpResponse('', content_type='text/plain')
  return HttpResponse(draft.text, content_type='text/plain')


def _post_draft_message(request, draft):
  """Handles POST requests to /<issue>/draft_message.

  If draft is None a new message is created.

  Arguments:
    request: The current request.
    draft: A Message instance or None.
  """
  if draft is None:
    draft = models.Message(issue=request.issue, parent=request.issue,
                           sender=request.user.email(), draft=True)
  draft.text = request.POST.get('reviewmsg')
  draft.put()
  return HttpResponse(draft.text, content_type='text/plain')


def _delete_draft_message(draft):
  """Handles DELETE requests to /<issue>/draft_message.

  Deletes a draft message.

  Arguments:
    draft: A Message instance or None.
  """
  if draft is not None:
    draft.delete()
  return HttpResponse('OK', content_type='text/plain')


@json_response
def search(request):
  """/search - Search for issues or patchset.

  Returns HTTP 500 if the corresponding index is missing.
  """
  if request.method == 'GET':
    form = SearchForm(request.GET)
    if not form.is_valid() or not request.GET:
      return respond(request, 'search.html', {'form': form})
  else:
    form = SearchForm(request.POST)
    if not form.is_valid():
      return HttpResponseBadRequest('Invalid arguments',
          content_type='text/plain')
  logging.info('%s' % form.cleaned_data)
  keys_only = form.cleaned_data['keys_only'] or False
  format = form.cleaned_data['format'] or 'html'
  limit = form.cleaned_data['limit']
  with_messages = form.cleaned_data['with_messages']
  if format == 'html':
    keys_only = False
    limit = limit or DEFAULT_LIMIT
  else:
    if not limit:
      if keys_only:
        # It's a fast query.
        limit = 1000
      elif with_messages:
        # It's an heavy query.
        limit = 10
      else:
        limit = 100

  q = models.Issue.all(keys_only=keys_only)
  if form.cleaned_data['cursor']:
    q.with_cursor(form.cleaned_data['cursor'])
  if form.cleaned_data['closed'] is not None:
    q.filter('closed = ', form.cleaned_data['closed'])
  if form.cleaned_data['owner']:
    q.filter('owner = ', form.cleaned_data['owner'])
  if form.cleaned_data['reviewer']:
    q.filter('reviewers = ', form.cleaned_data['reviewer'])
  if form.cleaned_data['private'] is not None:
    q.filter('private = ', form.cleaned_data['private'])
  if form.cleaned_data['commit'] is not None:
    q.filter('commit = ', form.cleaned_data['commit'])
  if form.cleaned_data['repo_guid']:
    q.filter('repo_guid = ', form.cleaned_data['repo_guid'])
  if form.cleaned_data['base']:
    q.filter('base = ', form.cleaned_data['base'])

  # Default sort by ascending key to save on indexes.
  sorted_by = '__key__'
  if form.cleaned_data['modified_before']:
    q.filter('modified < ', form.cleaned_data['modified_before'])
    sorted_by = 'modified'
  if form.cleaned_data['modified_after']:
    q.filter('modified >= ', form.cleaned_data['modified_after'])
    sorted_by = 'modified'
  if form.cleaned_data['created_before']:
    q.filter('created < ', form.cleaned_data['created_before'])
    sorted_by = 'created'
  if form.cleaned_data['created_after']:
    q.filter('created >= ', form.cleaned_data['created_after'])
    sorted_by = 'created'

  q.order(sorted_by)

  # Update the cursor value in the result.
  if format == 'html':
    nav_params = dict(
        (k, v) for k, v in form.cleaned_data.iteritems() if v is not None)
    return _paginate_issues_with_cursor(
        reverse(search),
        request,
        q,
        limit,
        'search_results.html',
        extra_nav_parameters=nav_params)

  results = q.fetch(limit)
  form.cleaned_data['cursor'] = q.cursor()
  if keys_only:
    # There's not enough information to filter. The only thing that is leaked is
    # the issue's key.
    filtered_results = results
  else:
    filtered_results = [i for i in results if _can_view_issue(request.user, i)]
  data = {
    'cursor': form.cleaned_data['cursor'],
  }
  if keys_only:
    data['results'] = [i.id() for i in filtered_results]
  else:
    data['results'] = [_issue_as_dict(i, with_messages, request)
                      for i in filtered_results]
  return data


### Repositories and Branches ###


def repos(request):
  """/repos - Show the list of known Subversion repositories."""
  # Clean up garbage created by buggy edits
  bad_branches = list(models.Branch.gql('WHERE owner = :1', None))
  if bad_branches:
    db.delete(bad_branches)
  repo_map = {}
  for repo in list(models.Repository.all()):
    repo_map[str(repo.key())] = repo
  branches = []
  for branch in models.Branch.all():
    # Using ._repo instead of .repo returns the db.Key of the referenced entity.
    # Access to a protected member FOO of a client class
    # pylint: disable=W0212
    branch.repository = repo_map[str(branch._repo)]
    branches.append(branch)
  branches.sort(key=lambda b: map(
    unicode.lower, (b.repository.name, b.category, b.name)))
  return respond(request, 'repos.html', {'branches': branches})


@login_required
@xsrf_required
def repo_new(request):
  """/repo_new - Create a new Subversion repository record."""
  if request.method != 'POST':
    form = RepoForm()
    return respond(request, 'repo_new.html', {'form': form})
  form = RepoForm(request.POST)
  errors = form.errors
  if not errors:
    try:
      repo = form.save(commit=False)
    except ValueError, err:
      errors['__all__'] = unicode(err)
  if errors:
    return respond(request, 'repo_new.html', {'form': form})
  repo.put()
  branch_url = repo.url
  if not branch_url.endswith('/'):
    branch_url += '/'
  branch_url += 'trunk/'
  branch = models.Branch(repo=repo, repo_name=repo.name,
                         category='*trunk*', name='Trunk',
                         url=branch_url)
  branch.put()
  return HttpResponseRedirect(reverse(repos))


SVN_ROOT = 'http://svn.python.org/view/*checkout*/python/'
BRANCHES = [
    # category, name, url suffix
    ('*trunk*', 'Trunk', 'trunk/'),
    ('branch', '2.5', 'branches/release25-maint/'),
    ('branch', 'py3k', 'branches/py3k/'),
    ]


# TODO: Make this a POST request to avoid XSRF attacks.
@admin_required
def repo_init(_request):
  """/repo_init - Initialze the list of known Subversion repositories."""
  python = models.Repository.gql("WHERE name = 'Python'").get()
  if python is None:
    python = models.Repository(name='Python', url=SVN_ROOT)
    python.put()
    pybranches = []
  else:
    pybranches = list(models.Branch.gql('WHERE repo = :1', python))
  for category, name, url in BRANCHES:
    url = python.url + url
    for br in pybranches:
      if (br.category, br.name, br.url) == (category, name, url):
        break
    else:
      br = models.Branch(repo=python, repo_name='Python',
                         category=category, name=name, url=url)
      br.put()
  return HttpResponseRedirect(reverse(repos))


@login_required
@xsrf_required
def branch_new(request, repo_id):
  """/branch_new/<repo> - Add a new Branch to a Repository record."""
  repo = models.Repository.get_by_id(int(repo_id))
  if request.method != 'POST':
    # XXX Use repo.key() so that the default gets picked up
    form = BranchForm(initial={'repo': repo.key(),
                               'url': repo.url,
                               'category': 'branch',
                               })
    return respond(request, 'branch_new.html', {'form': form, 'repo': repo})
  form = BranchForm(request.POST)
  errors = form.errors
  if not errors:
    try:
      branch = form.save(commit=False)
    except ValueError, err:
      errors['__all__'] = unicode(err)
  if errors:
    return respond(request, 'branch_new.html', {'form': form, 'repo': repo})
  branch.repo_name = repo.name
  branch.put()
  return HttpResponseRedirect(reverse(repos))


@login_required
@xsrf_required
def branch_edit(request, branch_id):
  """/branch_edit/<branch> - Edit a Branch record."""
  branch = models.Branch.get_by_id(int(branch_id))
  if branch.owner != request.user:
    return HttpResponseForbidden('You do not own this branch')
  if request.method != 'POST':
    form = BranchForm(instance=branch)
    return respond(request, 'branch_edit.html',
                   {'branch': branch, 'form': form})

  form = BranchForm(request.POST, instance=branch)
  errors = form.errors
  if not errors:
    try:
      branch = form.save(commit=False)
    except ValueError, err:
      errors['__all__'] = unicode(err)
  if errors:
    return respond(request, 'branch_edit.html',
                   {'branch': branch, 'form': form})
  branch.repo_name = branch.repo.name
  branch.put()
  return HttpResponseRedirect(reverse(repos))


@post_required
@login_required
@xsrf_required
def branch_delete(request, branch_id):
  """/branch_delete/<branch> - Delete a Branch record."""
  branch = models.Branch.get_by_id(int(branch_id))
  if branch.owner != request.user:
    return HttpResponseForbidden('You do not own this branch')
  repo = branch.repo
  branch.delete()
  num_branches = models.Branch.gql('WHERE repo = :1', repo).count()
  if not num_branches:
    # Even if we don't own the repository?  Yes, I think so!  Empty
    # repositories have no representation on screen.
    repo.delete()
  return HttpResponseRedirect(reverse(repos))


### User Profiles ###


@login_required
@xsrf_required
def settings(request):
  account = models.Account.current_user_account
  if request.method != 'POST':
    nickname = account.nickname
    default_context = account.default_context
    default_column_width = account.default_column_width
    form = SettingsForm(initial={'nickname': nickname,
                                 'context': default_context,
                                 'column_width': default_column_width,
                                 'notify_by_email': account.notify_by_email,
                                 'notify_by_chat': account.notify_by_chat,
                                 })
    chat_status = None
    if account.notify_by_chat:
      try:
        presence = xmpp.get_presence(account.email)
      except Exception, err:
        logging.error('Exception getting XMPP presence: %s', err)
        chat_status = 'Error (%s)' % err
      else:
        if presence:
          chat_status = 'online'
        else:
          chat_status = 'offline'
    return respond(request, 'settings.html', {'form': form,
                                              'chat_status': chat_status})
  form = SettingsForm(request.POST)
  if form.is_valid():
    account.nickname = form.cleaned_data.get('nickname')
    account.default_context = form.cleaned_data.get('context')
    account.default_column_width = form.cleaned_data.get('column_width')
    account.notify_by_email = form.cleaned_data.get('notify_by_email')
    notify_by_chat = form.cleaned_data.get('notify_by_chat')
    must_invite = notify_by_chat and not account.notify_by_chat
    account.notify_by_chat = notify_by_chat
    account.fresh = False
    account.put()
    if must_invite:
      logging.info('Sending XMPP invite to %s', account.email)
      try:
        xmpp.send_invite(account.email)
      except Exception, err:
        # XXX How to tell user it failed?
        logging.error('XMPP invite to %s failed', account.email)
  else:
    return respond(request, 'settings.html', {'form': form})
  return HttpResponseRedirect(reverse(mine))


@post_required
@login_required
@xsrf_required
def account_delete(_request):
  account = models.Account.current_user_account
  account.delete()
  return HttpResponseRedirect(users.create_logout_url(reverse(index)))


@user_key_required
def user_popup(request):
  """/user_popup - Pop up to show the user info."""
  try:
    return _user_popup(request)
  except Exception, err:
    logging.exception('Exception in user_popup processing:')
    # Return HttpResponse because the JS part expects a 200 status code.
    return HttpResponse('<font color="red">Error: %s; please report!</font>' %
                        err.__class__.__name__)


def _user_popup(request):
  user = request.user_to_show
  popup_html = memcache.get('user_popup:' + user.email())
  if popup_html is None:
    num_issues_created = db.GqlQuery(
      'SELECT * FROM Issue '
      'WHERE closed = FALSE AND owner = :1',
      user).count()
    num_issues_reviewed = db.GqlQuery(
      'SELECT * FROM Issue '
      'WHERE closed = FALSE AND reviewers = :1',
      user.email()).count()

    user.nickname = models.Account.get_nickname_for_email(user.email())
    popup_html = render_to_response('user_popup.html',
                            {'user': user,
                             'num_issues_created': num_issues_created,
                             'num_issues_reviewed': num_issues_reviewed,
                             },
                             context_instance=RequestContext(request))
    # Use time expired cache because the number of issues will change over time
    memcache.add('user_popup:' + user.email(), popup_html, 60)
  return popup_html


@post_required
def incoming_chat(request):
  """/_ah/xmpp/message/chat/

  This handles incoming XMPP (chat) messages.

  Just reply saying we ignored the chat.
  """
  try:
    msg = xmpp.Message(request.POST)
  except xmpp.InvalidMessageError, err:
    logging.warn('Incoming invalid chat message: %s' % err)
    return HttpResponse('')
  sts = msg.reply('Sorry, Rietveld does not support chat input')
  logging.debug('XMPP status %r', sts)
  return HttpResponse('')


@post_required
def incoming_mail(request, recipients):
  """/_ah/mail/(.*)

  Handle incoming mail messages.

  The issue is not modified. No reviewers or CC's will be added or removed.
  """
  try:
    _process_incoming_mail(request.raw_post_data, recipients)
  except InvalidIncomingEmailError, err:
    logging.debug(str(err))
  return HttpResponse('')


def _process_incoming_mail(raw_message, recipients):
  """Process an incoming email message."""
  recipients = [x[1] for x in email.utils.getaddresses([recipients])]

  incoming_msg = mail.InboundEmailMessage(raw_message)

  if 'X-Google-Appengine-App-Id' in incoming_msg.original:
    raise InvalidIncomingEmailError('Mail sent by App Engine')

  subject = incoming_msg.subject or ''
  match = re.search(r'\(issue *(?P<id>\d+)\)$', subject)
  if match is None:
    raise InvalidIncomingEmailError('No issue id found: %s', subject)
  issue_id = int(match.groupdict()['id'])
  issue = models.Issue.get_by_id(issue_id)
  if issue is None:
    raise InvalidIncomingEmailError('Unknown issue ID: %d' % issue_id)
  sender = email.utils.parseaddr(incoming_msg.sender)[1]

  body = None
  for _, payload in incoming_msg.bodies('text/plain'):
    # FIXME(andi): Remove this when issue 2383 is fixed.
    # 8bit encoding results in UnknownEncodingError, see
    # http://code.google.com/p/googleappengine/issues/detail?id=2383
    # As a workaround we try to decode the payload ourselves.
    if payload.encoding == '8bit' and payload.charset:
      body = payload.payload.decode(payload.charset)
    else:
      body = payload.decode()
    break
  if body is None or not body.strip():
    raise InvalidIncomingEmailError('Ignoring empty message.')
  elif len(body) > django_settings.RIETVELD_INCOMING_MAIL_MAX_SIZE:
    # see issue325, truncate huge bodies
    trunc_msg = '... (message truncated)'
    end = django_settings.RIETVELD_INCOMING_MAIL_MAX_SIZE - len(trunc_msg)
    body = body[:end]
    body += trunc_msg

  # If the subject is long, this might come wrapped into more than one line.
  subject = ' '.join([x.strip() for x in subject.splitlines()])
  msg = models.Message(issue=issue, parent=issue,
                       subject=subject,
                       sender=db.Email(sender),
                       recipients=[db.Email(x) for x in recipients],
                       date=datetime.datetime.now(),
                       text=db.Text(body),
                       draft=False)
  msg.put()

  # Add sender to reviewers if needed.
  all_emails = [str(x).lower()
                for x in [issue.owner.email()]+issue.reviewers+issue.cc]
  if sender.lower() not in all_emails:
    query = models.Account.all().filter('lower_email =', sender.lower())
    account = query.get()
    if account is not None:
      issue.reviewers.append(account.email)  # e.g. account.email is CamelCase
    else:
      issue.reviewers.append(db.Email(sender))
    issue.put()


@login_required
def xsrf_token(request):
  """/xsrf_token - Return the user's XSRF token.

  This is used by tools like git-cl that need to be able to interact with the
  site on the user's behalf.  A custom header named X-Requesting-XSRF-Token must
  be included in the HTTP request; an error is returned otherwise.
  """
  if not request.META.has_key('HTTP_X_REQUESTING_XSRF_TOKEN'):
    return HttpResponse('Please include a header named X-Requesting-XSRF-Token '
                        '(its content doesn\'t matter).', status=400)
  return HttpResponse(models.Account.current_user_account.get_xsrf_token(),
                      mimetype='text/plain')


def customized_upload_py(request):
  """/static/upload.py - Return patched upload.py with appropiate auth type and
  default review server setting.

  This is used to let the user download a customized upload.py script
  for hosted Rietveld instances.
  """
  f = open(django_settings.UPLOAD_PY_SOURCE)
  source = f.read()
  f.close()

  # When served from a Google Apps instance, the account namespace needs to be
  # switched to "Google Apps only".
  if ('AUTH_DOMAIN' in request.META
      and request.META['AUTH_DOMAIN'] != 'gmail.com'):
    source = source.replace('AUTH_ACCOUNT_TYPE = "GOOGLE"',
                            'AUTH_ACCOUNT_TYPE = "HOSTED"')

  # On a non-standard instance, the default review server is changed to the
  # current hostname. This might give weird results when using versioned appspot
  # URLs (eg. 1.latest.codereview.appspot.com), but this should only affect
  # testing.
  if request.META['HTTP_HOST'] != 'codereview.appspot.com':
    review_server = request.META['HTTP_HOST']
    if request.is_secure():
      review_server = 'https://' + review_server
    source = source.replace('DEFAULT_REVIEW_SERVER = "codereview.appspot.com"',
                            'DEFAULT_REVIEW_SERVER = "%s"' % review_server)

  return HttpResponse(source, content_type='text/x-python')


@post_required
def calculate_delta(request):
  """/calculate_delta - Calculate deltas for a patchset.

  This URL is called by taskqueue to calculate deltas behind the
  scenes. Returning a HttpResponse with any 2xx status means that the
  task was finished successfully. Raising an exception means that the
  taskqueue will retry to run the task.

  This code is similar to the code in _get_patchset_info() which is
  run when a patchset should be displayed in the UI.
  """
  key = request.POST.get('key')
  if not key:
    logging.debug('No key given.')
    return HttpResponse()
  try:
    patchset = models.PatchSet.get(key)
  except (db.KindError, db.BadKeyError), err:
    logging.debug('Invalid PatchSet key %r: %s' % (key, err))
    return HttpResponse()
  if patchset is None:  # e.g. PatchSet was deleted inbetween
    return HttpResponse()
  patchset_id = patchset.key().id()
  patchsets = None
  for patch in patchset.patch_set.filter('delta_calculated =', False):
    if patchsets is None:
      # patchsets is retrieved on first iteration because patchsets
      # isn't needed outside the loop at all.
      patchsets = list(patchset.issue.patchset_set.order('created'))
    patch.delta = _calculate_delta(patch, patchset_id, patchsets)
    patch.delta_calculated = True
    patch.put()
  return HttpResponse()<|MERGE_RESOLUTION|>--- conflicted
+++ resolved
@@ -344,13 +344,10 @@
                                     widget=forms.HiddenInput())
   no_redirect = forms.BooleanField(required=False,
                                    widget=forms.HiddenInput())
-<<<<<<< HEAD
   commit = forms.BooleanField(required=False, widget=forms.HiddenInput())
-=======
   in_reply_to = forms.CharField(required=False,
                                 max_length=MAX_DB_KEY_LENGTH,
                                 widget=forms.HiddenInput())
->>>>>>> 94ab232c
 
 
 class MiniPublishForm(forms.Form):
