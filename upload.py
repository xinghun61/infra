#!/usr/bin/env python
# coding: utf-8
#
# Copyright 2007 Google Inc.
#
# Licensed under the Apache License, Version 2.0 (the "License");
# you may not use this file except in compliance with the License.
# You may obtain a copy of the License at
#
#     http://www.apache.org/licenses/LICENSE-2.0
#
# Unless required by applicable law or agreed to in writing, software
# distributed under the License is distributed on an "AS IS" BASIS,
# WITHOUT WARRANTIES OR CONDITIONS OF ANY KIND, either express or implied.
# See the License for the specific language governing permissions and
# limitations under the License.

"""Tool for uploading diffs from a version control system to the codereview app.

Usage summary: upload.py [options] [-- diff_options] [path...]

Diff options are passed to the diff command of the underlying system.

Supported version control systems:
  Git
  Mercurial
  Subversion
  Perforce
  CVS

It is important for Git/Mercurial users to specify a tree/node/branch to diff
against by using the '--rev' option.
"""
# This code is derived from appcfg.py in the App Engine SDK (open source),
# and from ASPN recipe #146306.

import ConfigParser
import cookielib
import errno
import fnmatch
import getpass
import logging
import marshal
import mimetypes
import optparse
import os
import re
import socket
import subprocess
import sys
import urllib
import urllib2
import urlparse

# The md5 module was deprecated in Python 2.5.
try:
  from hashlib import md5
except ImportError:
  from md5 import md5

try:
  import readline
except ImportError:
  pass

try:
  import keyring
except ImportError:
  keyring = None

# The logging verbosity:
#  0: Errors only.
#  1: Status messages.
#  2: Info logs.
#  3: Debug logs.
verbosity = 1

# The account type used for authentication.
# This line could be changed by the review server (see handler for
# upload.py).
AUTH_ACCOUNT_TYPE = "GOOGLE"

# URL of the default review server. As for AUTH_ACCOUNT_TYPE, this line could be
# changed by the review server (see handler for upload.py).
DEFAULT_REVIEW_SERVER = "codereview.appspot.com"

# Max size of patch or base file.
MAX_UPLOAD_SIZE = 900 * 1024

# Constants for version control names.  Used by GuessVCSName.
VCS_GIT = "Git"
VCS_MERCURIAL = "Mercurial"
VCS_SUBVERSION = "Subversion"
VCS_PERFORCE = "Perforce"
VCS_CVS = "CVS"
VCS_UNKNOWN = "Unknown"

VCS_ABBREVIATIONS = {
  VCS_MERCURIAL.lower(): VCS_MERCURIAL,
  "hg": VCS_MERCURIAL,
  VCS_SUBVERSION.lower(): VCS_SUBVERSION,
  "svn": VCS_SUBVERSION,
  VCS_PERFORCE.lower(): VCS_PERFORCE,
  "p4": VCS_PERFORCE,
  VCS_GIT.lower(): VCS_GIT,
  VCS_CVS.lower(): VCS_CVS,
}

# The result of parsing Subversion's [auto-props] setting.
svn_auto_props_map = None

def GetEmail(prompt):
  """Prompts the user for their email address and returns it.

  The last used email address is saved to a file and offered up as a suggestion
  to the user. If the user presses enter without typing in anything the last
  used email address is used. If the user enters a new address, it is saved
  for next time we prompt.

  """
  last_email_file_name = os.path.expanduser("~/.last_codereview_email_address")
  last_email = ""
  if os.path.exists(last_email_file_name):
    try:
      last_email_file = open(last_email_file_name, "r")
      last_email = last_email_file.readline().strip("\n")
      last_email_file.close()
      prompt += " [%s]" % last_email
    except IOError, e:
      pass
  email = raw_input(prompt + ": ").strip()
  if email:
    try:
      last_email_file = open(last_email_file_name, "w")
      last_email_file.write(email)
      last_email_file.close()
    except IOError, e:
      pass
  else:
    email = last_email
  return email


def StatusUpdate(msg):
  """Print a status message to stdout.

  If 'verbosity' is greater than 0, print the message.

  Args:
    msg: The string to print.
  """
  if verbosity > 0:
    print msg


def ErrorExit(msg):
  """Print an error message to stderr and exit."""
  print >>sys.stderr, msg
  sys.exit(1)


class ClientLoginError(urllib2.HTTPError):
  """Raised to indicate there was an error authenticating with ClientLogin."""

  def __init__(self, url, code, msg, headers, args):
    urllib2.HTTPError.__init__(self, url, code, msg, headers, None)
    self.args = args
    self.reason = args["Error"]
    self.info = args.get("Info", None)


class AbstractRpcServer(object):
  """Provides a common interface for a simple RPC server."""

  def __init__(self, host, auth_function, host_override=None, extra_headers={},
               save_cookies=False, account_type=AUTH_ACCOUNT_TYPE):
    """Creates a new HttpRpcServer.

    Args:
      host: The host to send requests to.
      auth_function: A function that takes no arguments and returns an
        (email, password) tuple when called. Will be called if authentication
        is required.
      host_override: The host header to send to the server (defaults to host).
      extra_headers: A dict of extra headers to append to every request.
      save_cookies: If True, save the authentication cookies to local disk.
        If False, use an in-memory cookiejar instead.  Subclasses must
        implement this functionality.  Defaults to False.
      account_type: Account type used for authentication. Defaults to
        AUTH_ACCOUNT_TYPE.
    """
    self.host = host
    if (not self.host.startswith("http://") and
        not self.host.startswith("https://")):
      self.host = "http://" + self.host
    self.host_override = host_override
    self.auth_function = auth_function
    self.authenticated = False
    self.extra_headers = extra_headers
    self.save_cookies = save_cookies
    self.account_type = account_type
    self.opener = self._GetOpener()
    if self.host_override:
      logging.info("Server: %s; Host: %s", self.host, self.host_override)
    else:
      logging.info("Server: %s", self.host)

  def _GetOpener(self):
    """Returns an OpenerDirector for making HTTP requests.

    Returns:
      A urllib2.OpenerDirector object.
    """
    raise NotImplementedError()

  def _CreateRequest(self, url, data=None):
    """Creates a new urllib request."""
    logging.debug("Creating request for: '%s' with payload:\n%s", url, data)
    req = urllib2.Request(url, data=data, headers={"Accept": "text/plain"})
    if self.host_override:
      req.add_header("Host", self.host_override)
    for key, value in self.extra_headers.iteritems():
      req.add_header(key, value)
    return req

  def _GetAuthToken(self, email, password):
    """Uses ClientLogin to authenticate the user, returning an auth token.

    Args:
      email:    The user's email address
      password: The user's password

    Raises:
      ClientLoginError: If there was an error authenticating with ClientLogin.
      HTTPError: If there was some other form of HTTP error.

    Returns:
      The authentication token returned by ClientLogin.
    """
    account_type = self.account_type
    if self.host.endswith(".google.com"):
      # Needed for use inside Google.
      account_type = "HOSTED"
    req = self._CreateRequest(
        url="https://www.google.com/accounts/ClientLogin",
        data=urllib.urlencode({
            "Email": email,
            "Passwd": password,
            "service": "ah",
            "source": "rietveld-codereview-upload",
            "accountType": account_type,
        }),
    )
    try:
      response = self.opener.open(req)
      response_body = response.read()
      response_dict = dict(x.split("=")
                           for x in response_body.split("\n") if x)
      return response_dict["Auth"]
    except urllib2.HTTPError, e:
      if e.code == 403:
        body = e.read()
        response_dict = dict(x.split("=", 1) for x in body.split("\n") if x)
        raise ClientLoginError(req.get_full_url(), e.code, e.msg,
                               e.headers, response_dict)
      else:
        raise

  def _GetAuthCookie(self, auth_token):
    """Fetches authentication cookies for an authentication token.

    Args:
      auth_token: The authentication token returned by ClientLogin.

    Raises:
      HTTPError: If there was an error fetching the authentication cookies.
    """
    # This is a dummy value to allow us to identify when we're successful.
    continue_location = "http://localhost/"
    args = {"continue": continue_location, "auth": auth_token}
    req = self._CreateRequest("%s/_ah/login?%s" %
                              (self.host, urllib.urlencode(args)))
    try:
      response = self.opener.open(req)
    except urllib2.HTTPError, e:
      response = e
    if (response.code != 302 or
        response.info()["location"] != continue_location):
      raise urllib2.HTTPError(req.get_full_url(), response.code, response.msg,
                              response.headers, response.fp)
    self.authenticated = True

  def _Authenticate(self):
    """Authenticates the user.

    The authentication process works as follows:
     1) We get a username and password from the user
     2) We use ClientLogin to obtain an AUTH token for the user
        (see http://code.google.com/apis/accounts/AuthForInstalledApps.html).
     3) We pass the auth token to /_ah/login on the server to obtain an
        authentication cookie. If login was successful, it tries to redirect
        us to the URL we provided.

    If we attempt to access the upload API without first obtaining an
    authentication cookie, it returns a 401 response (or a 302) and
    directs us to authenticate ourselves with ClientLogin.
    """
    for i in range(3):
      credentials = self.auth_function()
      try:
        auth_token = self._GetAuthToken(credentials[0], credentials[1])
      except ClientLoginError, e:
        print >>sys.stderr, ''
        if e.reason == "BadAuthentication":
          if e.info == "InvalidSecondFactor":
            print >>sys.stderr, (
                "Use an application-specific password instead "
                "of your regular account password.\n"
                "See http://www.google.com/"
                "support/accounts/bin/answer.py?answer=185833")
          else:
            print >>sys.stderr, "Invalid username or password."
        elif e.reason == "CaptchaRequired":
          print >>sys.stderr, (
              "Please go to\n"
              "https://www.google.com/accounts/DisplayUnlockCaptcha\n"
              "and verify you are a human.  Then try again.\n"
              "If you are using a Google Apps account the URL is:\n"
              "https://www.google.com/a/yourdomain.com/UnlockCaptcha")
        elif e.reason == "NotVerified":
          print >>sys.stderr, "Account not verified."
        elif e.reason == "TermsNotAgreed":
          print >>sys.stderr, "User has not agreed to TOS."
        elif e.reason == "AccountDeleted":
          print >>sys.stderr, "The user account has been deleted."
        elif e.reason == "AccountDisabled":
          print >>sys.stderr, "The user account has been disabled."
          break
        elif e.reason == "ServiceDisabled":
          print >>sys.stderr, ("The user's access to the service has been "
                               "disabled.")
        elif e.reason == "ServiceUnavailable":
          print >>sys.stderr, "The service is not available; try again later."
        else:
          # Unknown error.
          raise
        print >>sys.stderr, ''
        continue
      self._GetAuthCookie(auth_token)
      return

  def Send(self, request_path, payload=None,
           content_type="application/octet-stream",
           timeout=None,
           extra_headers=None,
           **kwargs):
    """Sends an RPC and returns the response.

    Args:
      request_path: The path to send the request to, eg /api/appversion/create.
      payload: The body of the request, or None to send an empty request.
      content_type: The Content-Type header to use.
      timeout: timeout in seconds; default None i.e. no timeout.
        (Note: for large requests on OS X, the timeout doesn't work right.)
      extra_headers: Dict containing additional HTTP headers that should be
        included in the request (string header names mapped to their values),
        or None to not include any additional headers.
      kwargs: Any keyword arguments are converted into query string parameters.

    Returns:
      The response body, as a string.
    """
    # TODO: Don't require authentication.  Let the server say
    # whether it is necessary.
    if not self.authenticated:
      self._Authenticate()

    old_timeout = socket.getdefaulttimeout()
    socket.setdefaulttimeout(timeout)
    try:
      tries = 0
      while True:
        tries += 1
        args = dict(kwargs)
        url = "%s%s" % (self.host, request_path)
        if args:
          url += "?" + urllib.urlencode(args)
        req = self._CreateRequest(url=url, data=payload)
        req.add_header("Content-Type", content_type)
        if extra_headers:
          for header, value in extra_headers.items():
            req.add_header(header, value)
        try:
          f = self.opener.open(req)
          response = f.read()
          f.close()
          return response
        except urllib2.HTTPError, e:
          if tries > 3:
            raise
          elif e.code == 401 or e.code == 302:
            self._Authenticate()
          elif e.code == 301:
            # Handle permanent redirect manually.
            url = e.info()["location"]
            url_loc = urlparse.urlparse(url)
            self.host = '%s://%s' % (url_loc[0], url_loc[1])
          elif e.code >= 500:
            ErrorExit(e.read())
          else:
            raise
    finally:
      socket.setdefaulttimeout(old_timeout)


class HttpRpcServer(AbstractRpcServer):
  """Provides a simplified RPC-style interface for HTTP requests."""

  def _Authenticate(self):
    """Save the cookie jar after authentication."""
    super(HttpRpcServer, self)._Authenticate()
    if self.save_cookies:
      StatusUpdate("Saving authentication cookies to %s" % self.cookie_file)
      self.cookie_jar.save()

  def _GetOpener(self):
    """Returns an OpenerDirector that supports cookies and ignores redirects.

    Returns:
      A urllib2.OpenerDirector object.
    """
    opener = urllib2.OpenerDirector()
    opener.add_handler(urllib2.ProxyHandler())
    opener.add_handler(urllib2.UnknownHandler())
    opener.add_handler(urllib2.HTTPHandler())
    opener.add_handler(urllib2.HTTPDefaultErrorHandler())
    opener.add_handler(urllib2.HTTPSHandler())
    opener.add_handler(urllib2.HTTPErrorProcessor())
    if self.save_cookies:
      self.cookie_file = os.path.expanduser("~/.codereview_upload_cookies")
      self.cookie_jar = cookielib.MozillaCookieJar(self.cookie_file)
      if os.path.exists(self.cookie_file):
        try:
          self.cookie_jar.load()
          self.authenticated = True
          StatusUpdate("Loaded authentication cookies from %s" %
                       self.cookie_file)
        except (cookielib.LoadError, IOError):
          # Failed to load cookies - just ignore them.
          pass
      else:
        # Create an empty cookie file with mode 600
        fd = os.open(self.cookie_file, os.O_CREAT, 0600)
        os.close(fd)
      # Always chmod the cookie file
      os.chmod(self.cookie_file, 0600)
    else:
      # Don't save cookies across runs of update.py.
      self.cookie_jar = cookielib.CookieJar()
    opener.add_handler(urllib2.HTTPCookieProcessor(self.cookie_jar))
    return opener


class CondensedHelpFormatter(optparse.IndentedHelpFormatter):
   """Frees more horizontal space by removing indentation from group
      options and collapsing arguments between short and long, e.g.
      '-o ARG, --opt=ARG' to -o --opt ARG"""

   def format_heading(self, heading):
     return "%s:\n" % heading

   def format_option(self, option):
     self.dedent()
     res = optparse.HelpFormatter.format_option(self, option)
     self.indent()
     return res

   def format_option_strings(self, option):
     self.set_long_opt_delimiter(" ")
     optstr = optparse.HelpFormatter.format_option_strings(self, option)
     optlist = optstr.split(", ")
     if len(optlist) > 1:
       if option.takes_value():
         # strip METAVAR from all but the last option
         optlist = [x.split()[0] for x in optlist[:-1]] + optlist[-1:]
       optstr = " ".join(optlist)
     return optstr


parser = optparse.OptionParser(
    usage="%prog [options] [-- diff_options] [path...]",
    add_help_option=False,
    formatter=CondensedHelpFormatter()
)
parser.add_option("-h", "--help", action="store_true",
                  help="Show this help message and exit.")
parser.add_option("-y", "--assume_yes", action="store_true",
                  dest="assume_yes", default=False,
                  help="Assume that the answer to yes/no questions is 'yes'.")
# Logging
group = parser.add_option_group("Logging options")
group.add_option("-q", "--quiet", action="store_const", const=0,
                 dest="verbose", help="Print errors only.")
group.add_option("-v", "--verbose", action="store_const", const=2,
                 dest="verbose", default=1,
                 help="Print info level logs.")
group.add_option("--noisy", action="store_const", const=3,
                 dest="verbose", help="Print all logs.")
group.add_option("--print_diffs", dest="print_diffs", action="store_true",
                 help="Print full diffs.")
# Review server
group = parser.add_option_group("Review server options")
group.add_option("-s", "--server", action="store", dest="server",
                 default=DEFAULT_REVIEW_SERVER,
                 metavar="SERVER",
                 help=("The server to upload to. The format is host[:port]. "
                       "Defaults to '%default'."))
group.add_option("-e", "--email", action="store", dest="email",
                 metavar="EMAIL", default=None,
                 help="The username to use. Will prompt if omitted.")
group.add_option("-H", "--host", action="store", dest="host",
                 metavar="HOST", default=None,
                 help="Overrides the Host header sent with all RPCs.")
group.add_option("--no_cookies", action="store_false",
                 dest="save_cookies", default=True,
                 help="Do not save authentication cookies to local disk.")
group.add_option("--account_type", action="store", dest="account_type",
                 metavar="TYPE", default=AUTH_ACCOUNT_TYPE,
                 choices=["GOOGLE", "HOSTED"],
                 help=("Override the default account type "
                       "(defaults to '%default', "
                       "valid choices are 'GOOGLE' and 'HOSTED')."))
# Issue
group = parser.add_option_group("Issue options")
group.add_option("-t", "--title", action="store", dest="title",
                 help="New issue subject or new patch set title")
group.add_option("-m", "--message", action="store", dest="message",
                 default=None,
                 help="New issue description or new patch set message")
group.add_option("-F", "--file", action="store", dest="file",
                 default=None, help="Read the message above from file.")
group.add_option("-r", "--reviewers", action="store", dest="reviewers",
                 metavar="REVIEWERS", default=None,
                 help="Add reviewers (comma separated email addresses).")
group.add_option("--cc", action="store", dest="cc",
                 metavar="CC", default=None,
                 help="Add CC (comma separated email addresses).")
group.add_option("--private", action="store_true", dest="private",
                 default=False,
                 help="Make the issue restricted to reviewers and those CCed")
# Upload options
group = parser.add_option_group("Patch options")
group.add_option("-i", "--issue", type="int", action="store",
                 metavar="ISSUE", default=None,
                 help="Issue number to which to add. Defaults to new issue.")
group.add_option("--base_url", action="store", dest="base_url", default=None,
                 help="Base URL path for files (listed as \"Base URL\" when "
                 "viewing issue).  If omitted, will be guessed automatically "
                 "for SVN repos and left blank for others.")
group.add_option("--download_base", action="store_true",
                 dest="download_base", default=False,
                 help="Base files will be downloaded by the server "
                 "(side-by-side diffs may not work on files with CRs).")
group.add_option("--rev", action="store", dest="revision",
                 metavar="REV", default=None,
                 help="Base revision/branch/tree to diff against. Use "
                      "rev1:rev2 range to review already committed changeset.")
group.add_option("--send_mail", action="store_true",
                 dest="send_mail", default=False,
                 help="Send notification email to reviewers.")
group.add_option("-p", "--send_patch", action="store_true",
                 dest="send_patch", default=False,
                 help="Same as --send_mail, but include diff as an "
                      "attachment, and prepend email subject with 'PATCH:'.")
group.add_option("--vcs", action="store", dest="vcs",
                 metavar="VCS", default=None,
                 help=("Version control system (optional, usually upload.py "
                       "already guesses the right VCS)."))
group.add_option("--emulate_svn_auto_props", action="store_true",
                 dest="emulate_svn_auto_props", default=False,
                 help=("Emulate Subversion's auto properties feature."))
# Perforce-specific
group = parser.add_option_group("Perforce-specific options "
                                "(overrides P4 environment variables)")
group.add_option("--p4_port", action="store", dest="p4_port",
                 metavar="P4_PORT", default=None,
                 help=("Perforce server and port (optional)"))
group.add_option("--p4_changelist", action="store", dest="p4_changelist",
                 metavar="P4_CHANGELIST", default=None,
                 help=("Perforce changelist id"))
group.add_option("--p4_client", action="store", dest="p4_client",
                 metavar="P4_CLIENT", default=None,
                 help=("Perforce client/workspace"))
group.add_option("--p4_user", action="store", dest="p4_user",
                 metavar="P4_USER", default=None,
                 help=("Perforce user"))

def GetRpcServer(server, email=None, host_override=None, save_cookies=True,
                 account_type=AUTH_ACCOUNT_TYPE):
  """Returns an instance of an AbstractRpcServer.

  Args:
    server: String containing the review server URL.
    email: String containing user's email address.
    host_override: If not None, string containing an alternate hostname to use
      in the host header.
    save_cookies: Whether authentication cookies should be saved to disk.
    account_type: Account type for authentication, either 'GOOGLE'
      or 'HOSTED'. Defaults to AUTH_ACCOUNT_TYPE.

  Returns:
    A new AbstractRpcServer, on which RPC calls can be made.
  """

  rpc_server_class = HttpRpcServer

  # If this is the dev_appserver, use fake authentication.
  host = (host_override or server).lower()
  if re.match(r'(http://)?localhost([:/]|$)', host):
    if email is None:
      email = "test@example.com"
      logging.info("Using debug user %s.  Override with --email" % email)
    server = rpc_server_class(
        server,
        lambda: (email, "password"),
        host_override=host_override,
        extra_headers={"Cookie":
                       'dev_appserver_login="%s:False"' % email},
        save_cookies=save_cookies,
        account_type=account_type)
    # Don't try to talk to ClientLogin.
    server.authenticated = True
    return server

  def GetUserCredentials():
    """Prompts the user for a username and password."""
    # Create a local alias to the email variable to avoid Python's crazy
    # scoping rules.
    global keyring
    local_email = email
    if local_email is None:
      local_email = GetEmail("Email (login for uploading to %s)" % server)
    password = None
    if keyring:
      try:
        password = keyring.get_password(host, local_email)
      except:
        # Sadly, we have to trap all errors here as
        # gnomekeyring.IOError inherits from object. :/
        print "Failed to get password from keyring"
        keyring = None
    if password is not None:
      print "Using password from system keyring."
    else:
      password = getpass.getpass("Password for %s: " % local_email)
      if keyring:
        answer = raw_input("Store password in system keyring?(y/N) ").strip()
        if answer == "y":
          keyring.set_password(host, local_email, password)
    return (local_email, password)

  return rpc_server_class(server,
                          GetUserCredentials,
                          host_override=host_override,
                          save_cookies=save_cookies)


def EncodeMultipartFormData(fields, files):
  """Encode form fields for multipart/form-data.

  Args:
    fields: A sequence of (name, value) elements for regular form fields.
    files: A sequence of (name, filename, value) elements for data to be
           uploaded as files.
  Returns:
    (content_type, body) ready for httplib.HTTP instance.

  Source:
    http://aspn.activestate.com/ASPN/Cookbook/Python/Recipe/146306
  """
  BOUNDARY = '-M-A-G-I-C---B-O-U-N-D-A-R-Y-'
  CRLF = '\r\n'
  lines = []
  for (key, value) in fields:
    lines.append('--' + BOUNDARY)
    lines.append('Content-Disposition: form-data; name="%s"' % key)
    lines.append('')
    if isinstance(value, unicode):
      value = value.encode('utf-8')
    lines.append(value)
  for (key, filename, value) in files:
    lines.append('--' + BOUNDARY)
    lines.append('Content-Disposition: form-data; name="%s"; filename="%s"' %
             (key, filename))
    lines.append('Content-Type: %s' % GetContentType(filename))
    lines.append('')
    if isinstance(value, unicode):
      value = value.encode('utf-8')
    lines.append(value)
  lines.append('--' + BOUNDARY + '--')
  lines.append('')
  body = CRLF.join(lines)
  content_type = 'multipart/form-data; boundary=%s' % BOUNDARY
  return content_type, body


def GetContentType(filename):
  """Helper to guess the content-type from the filename."""
  return mimetypes.guess_type(filename)[0] or 'application/octet-stream'


# Use a shell for subcommands on Windows to get a PATH search.
use_shell = sys.platform.startswith("win")

def RunShellWithReturnCodeAndStderr(command, print_output=False,
                           universal_newlines=True,
                           env=os.environ):
  """Executes a command and returns the output from stdout, stderr and the return code.

  Args:
    command: Command to execute.
    print_output: If True, the output is printed to stdout.
                  If False, both stdout and stderr are ignored.
    universal_newlines: Use universal_newlines flag (default: True).

  Returns:
    Tuple (stdout, stderr, return code)
  """
  logging.info("Running %s", command)
  env = env.copy()
  env['LC_MESSAGES'] = 'C'
  p = subprocess.Popen(command, stdout=subprocess.PIPE, stderr=subprocess.PIPE,
                       shell=use_shell, universal_newlines=universal_newlines,
                       env=env)
  if print_output:
    output_array = []
    while True:
      line = p.stdout.readline()
      if not line:
        break
      print line.strip("\n")
      output_array.append(line)
    output = "".join(output_array)
  else:
    output = p.stdout.read()
  p.wait()
  errout = p.stderr.read()
  if print_output and errout:
    print >>sys.stderr, errout
  p.stdout.close()
  p.stderr.close()
  return output, errout, p.returncode

def RunShellWithReturnCode(command, print_output=False,
                           universal_newlines=True,
                           env=os.environ):
  """Executes a command and returns the output from stdout and the return code."""
  out, err, retcode = RunShellWithReturnCodeAndStderr(command, print_output,
                           universal_newlines, env)
  return out, retcode

def RunShell(command, silent_ok=False, universal_newlines=True,
             print_output=False, env=os.environ):
  data, retcode = RunShellWithReturnCode(command, print_output,
                                         universal_newlines, env)
  if retcode:
    ErrorExit("Got error status from %s:\n%s" % (command, data))
  if not silent_ok and not data:
    ErrorExit("No output from %s" % command)
  return data


class VersionControlSystem(object):
  """Abstract base class providing an interface to the VCS."""

  def __init__(self, options):
    """Constructor.

    Args:
      options: Command line options.
    """
    self.options = options

  def GetGUID(self):
    """Return string to distinguish the repository from others, for example to
    query all opened review issues for it"""
    raise NotImplementedError(
        "abstract method -- subclass %s must override" % self.__class__)

  def PostProcessDiff(self, diff):
    """Return the diff with any special post processing this VCS needs, e.g.
    to include an svn-style "Index:"."""
    return diff

  def GenerateDiff(self, args):
    """Return the current diff as a string.

    Args:
      args: Extra arguments to pass to the diff command.
    """
    raise NotImplementedError(
        "abstract method -- subclass %s must override" % self.__class__)

  def GetUnknownFiles(self):
    """Return a list of files unknown to the VCS."""
    raise NotImplementedError(
        "abstract method -- subclass %s must override" % self.__class__)

  def CheckForUnknownFiles(self):
    """Show an "are you sure?" prompt if there are unknown files."""
    unknown_files = self.GetUnknownFiles()
    if unknown_files:
      print "The following files are not added to version control:"
      for line in unknown_files:
        print line
      prompt = "Are you sure to continue?(y/N) "
      answer = raw_input(prompt).strip()
      if answer != "y":
        ErrorExit("User aborted")

  def GetBaseFile(self, filename):
    """Get the content of the upstream version of a file.

    Returns:
      A tuple (base_content, new_content, is_binary, status)
        base_content: The contents of the base file.
        new_content: For text files, this is empty.  For binary files, this is
          the contents of the new file, since the diff output won't contain
          information to reconstruct the current file.
        is_binary: True iff the file is binary.
        status: The status of the file.
    """

    raise NotImplementedError(
        "abstract method -- subclass %s must override" % self.__class__)


  def GetBaseFiles(self, diff):
    """Helper that calls GetBase file for each file in the patch.

    Returns:
      A dictionary that maps from filename to GetBaseFile's tuple.  Filenames
      are retrieved based on lines that start with "Index:" or
      "Property changes on:".
    """
    files = {}
    for line in diff.splitlines(True):
      if line.startswith('Index:') or line.startswith('Property changes on:'):
        unused, filename = line.split(':', 1)
        # On Windows if a file has property changes its filename uses '\'
        # instead of '/'.
        filename = filename.strip().replace('\\', '/')
        files[filename] = self.GetBaseFile(filename)
    return files


  def UploadBaseFiles(self, issue, rpc_server, patch_list, patchset, options,
                      files):
    """Uploads the base files (and if necessary, the current ones as well)."""

    def UploadFile(filename, file_id, content, is_binary, status, is_base):
      """Uploads a file to the server."""
      file_too_large = False
      if is_base:
        type = "base"
      else:
        type = "current"
      if len(content) > MAX_UPLOAD_SIZE:
        print ("Not uploading the %s file for %s because it's too large." %
               (type, filename))
        file_too_large = True
        content = ""
      checksum = md5(content).hexdigest()
      if options.verbose > 0 and not file_too_large:
        print "Uploading %s file for %s" % (type, filename)
      url = "/%d/upload_content/%d/%d" % (int(issue), int(patchset), file_id)
      form_fields = [("filename", filename),
                     ("status", status),
                     ("checksum", checksum),
                     ("is_binary", str(is_binary)),
                     ("is_current", str(not is_base)),
                    ]
      if file_too_large:
        form_fields.append(("file_too_large", "1"))
      if options.email:
        form_fields.append(("user", options.email))
      ctype, body = EncodeMultipartFormData(form_fields,
                                            [("data", filename, content)])
      response_body = rpc_server.Send(url, body,
                                      content_type=ctype)
      if not response_body.startswith("OK"):
        StatusUpdate("  --> %s" % response_body)
        sys.exit(1)

    patches = dict()
    [patches.setdefault(v, k) for k, v in patch_list]
    for filename in patches.keys():
      base_content, new_content, is_binary, status = files[filename]
      file_id_str = patches.get(filename)
      if file_id_str.find("nobase") != -1:
        base_content = None
        file_id_str = file_id_str[file_id_str.rfind("_") + 1:]
      file_id = int(file_id_str)
      if base_content != None:
        UploadFile(filename, file_id, base_content, is_binary, status, True)
      if new_content != None:
        UploadFile(filename, file_id, new_content, is_binary, status, False)

  def IsImage(self, filename):
    """Returns true if the filename has an image extension."""
    mimetype =  mimetypes.guess_type(filename)[0]
    if not mimetype:
      return False
    return mimetype.startswith("image/")

  def IsBinaryData(self, data):
    """Returns true if data contains a null byte."""
    # Derived from how Mercurial's heuristic, see
    # http://selenic.com/hg/file/848a6658069e/mercurial/util.py#l229
    return bool(data and "\0" in data)


class SubversionVCS(VersionControlSystem):
  """Implementation of the VersionControlSystem interface for Subversion."""

  def __init__(self, options):
    super(SubversionVCS, self).__init__(options)
    if self.options.revision:
      match = re.match(r"(\d+)(:(\d+))?", self.options.revision)
      if not match:
        ErrorExit("Invalid Subversion revision %s." % self.options.revision)
      self.rev_start = match.group(1)
      self.rev_end = match.group(3)
    else:
      self.rev_start = self.rev_end = None
    # Cache output from "svn list -r REVNO dirname".
    # Keys: dirname, Values: 2-tuple (ouput for start rev and end rev).
    self.svnls_cache = {}
    # Base URL is required to fetch files deleted in an older revision.
    # Result is cached to not guess it over and over again in GetBaseFile().
    required = self.options.download_base or self.options.revision is not None
    self.svn_base = self._GuessBase(required)

  def GetGUID(self):
    return self._GetInfo("Repository UUID")

  def GuessBase(self, required):
    """Wrapper for _GuessBase."""
    return self.svn_base

  def _GuessBase(self, required):
    """Returns base URL for current diff.

    Args:
      required: If true, exits if the url can't be guessed, otherwise None is
        returned.
    """
    url = self._GetInfo("URL")
    if url:
        scheme, netloc, path, params, query, fragment = urlparse.urlparse(url)
        guess = ""
        # TODO(anatoli) - repository specific hacks should be handled by server
        if netloc == "svn.python.org" and scheme == "svn+ssh":
          path = "projects" + path
          scheme = "http"
          guess = "Python "
        elif netloc.endswith(".googlecode.com"):
          scheme = "http"
          guess = "Google Code "
        path = path + "/"
        base = urlparse.urlunparse((scheme, netloc, path, params,
                                    query, fragment))
        logging.info("Guessed %sbase = %s", guess, base)
        return base
    if required:
      ErrorExit("Can't find URL in output from svn info")
    return None

  def _GetInfo(self, key):
    """Parses 'svn info' for current dir. Returns value for key or None"""
    for line in RunShell(["svn", "info"]).splitlines():
      if line.startswith(key + ": "):
        return line.split(":", 1)[1].strip()

  def _EscapeFilename(self, filename):
    """Escapes filename for SVN commands."""
    if "@" in filename and not filename.endswith("@"):
      filename = "%s@" % filename
    return filename

  def GenerateDiff(self, args):
    cmd = ["svn", "diff"]
    if self.options.revision:
      cmd += ["-r", self.options.revision]
    cmd.extend(args)
    data = RunShell(cmd)
    count = 0
    for line in data.splitlines():
      if line.startswith("Index:") or line.startswith("Property changes on:"):
        count += 1
        logging.info(line)
    if not count:
      ErrorExit("No valid patches found in output from svn diff")
    return data

  def _CollapseKeywords(self, content, keyword_str):
    """Collapses SVN keywords."""
    # svn cat translates keywords but svn diff doesn't. As a result of this
    # behavior patching.PatchChunks() fails with a chunk mismatch error.
    # This part was originally written by the Review Board development team
    # who had the same problem (http://reviews.review-board.org/r/276/).
    # Mapping of keywords to known aliases
    svn_keywords = {
      # Standard keywords
      'Date':                ['Date', 'LastChangedDate'],
      'Revision':            ['Revision', 'LastChangedRevision', 'Rev'],
      'Author':              ['Author', 'LastChangedBy'],
      'HeadURL':             ['HeadURL', 'URL'],
      'Id':                  ['Id'],

      # Aliases
      'LastChangedDate':     ['LastChangedDate', 'Date'],
      'LastChangedRevision': ['LastChangedRevision', 'Rev', 'Revision'],
      'LastChangedBy':       ['LastChangedBy', 'Author'],
      'URL':                 ['URL', 'HeadURL'],
    }

    def repl(m):
       if m.group(2):
         return "$%s::%s$" % (m.group(1), " " * len(m.group(3)))
       return "$%s$" % m.group(1)
    keywords = [keyword
                for name in keyword_str.split(" ")
                for keyword in svn_keywords.get(name, [])]
    return re.sub(r"\$(%s):(:?)([^\$]+)\$" % '|'.join(keywords), repl, content)

  def GetUnknownFiles(self):
    status = RunShell(["svn", "status", "--ignore-externals"], silent_ok=True)
    unknown_files = []
    for line in status.split("\n"):
      if line and line[0] == "?":
        unknown_files.append(line)
    return unknown_files

  def ReadFile(self, filename):
    """Returns the contents of a file."""
    file = open(filename, 'rb')
    result = ""
    try:
      result = file.read()
    finally:
      file.close()
    return result

  def GetStatus(self, filename):
    """Returns the status of a file."""
    if not self.options.revision:
      status = RunShell(["svn", "status", "--ignore-externals",
                         self._EscapeFilename(filename)])
      if not status:
        ErrorExit("svn status returned no output for %s" % filename)
      status_lines = status.splitlines()
      # If file is in a cl, the output will begin with
      # "\n--- Changelist 'cl_name':\n".  See
      # http://svn.collab.net/repos/svn/trunk/notes/changelist-design.txt
      if (len(status_lines) == 3 and
          not status_lines[0] and
          status_lines[1].startswith("--- Changelist")):
        status = status_lines[2]
      else:
        status = status_lines[0]
    # If we have a revision to diff against we need to run "svn list"
    # for the old and the new revision and compare the results to get
    # the correct status for a file.
    else:
      dirname, relfilename = os.path.split(filename)
      if dirname not in self.svnls_cache:
        cmd = ["svn", "list", "-r", self.rev_start,
               self._EscapeFilename(dirname) or "."]
        out, err, returncode = RunShellWithReturnCodeAndStderr(cmd)
        if returncode:
          # Directory might not yet exist at start revison
          # svn: Unable to find repository location for 'abc' in revision nnn
          if re.match('^svn: Unable to find repository location for .+ in revision \d+', err):
            old_files = ()
          else:
            ErrorExit("Failed to get status for %s:\n%s" % (filename, err))
        else:
          old_files = out.splitlines()
        args = ["svn", "list"]
        if self.rev_end:
          args += ["-r", self.rev_end]
        cmd = args + [self._EscapeFilename(dirname) or "."]
        out, returncode = RunShellWithReturnCode(cmd)
        if returncode:
          ErrorExit("Failed to run command %s" % cmd)
        self.svnls_cache[dirname] = (old_files, out.splitlines())
      old_files, new_files = self.svnls_cache[dirname]
      if relfilename in old_files and relfilename not in new_files:
        status = "D   "
      elif relfilename in old_files and relfilename in new_files:
        status = "M   "
      else:
        status = "A   "
    return status

  def GetBaseFile(self, filename):
    status = self.GetStatus(filename)
    base_content = None
    new_content = None

    # If a file is copied its status will be "A  +", which signifies
    # "addition-with-history".  See "svn st" for more information.  We need to
    # upload the original file or else diff parsing will fail if the file was
    # edited.
    if status[0] == "A" and status[3] != "+":
      # We'll need to upload the new content if we're adding a binary file
      # since diff's output won't contain it.
      mimetype = RunShell(["svn", "propget", "svn:mime-type",
                           self._EscapeFilename(filename)], silent_ok=True)
      base_content = ""
      is_binary = bool(mimetype) and not mimetype.startswith("text/")
      if is_binary:
        new_content = self.ReadFile(filename)
    elif (status[0] in ("M", "D", "R") or
          (status[0] == "A" and status[3] == "+") or  # Copied file.
          (status[0] == " " and status[1] == "M")):  # Property change.
      args = []
      if self.options.revision:
        # filename must not be escaped. We already add an ampersand here.
        url = "%s/%s@%s" % (self.svn_base, filename, self.rev_start)
      else:
        # Don't change filename, it's needed later.
        url = filename
        args += ["-r", "BASE"]
      cmd = ["svn"] + args + ["propget", "svn:mime-type", url]
      mimetype, returncode = RunShellWithReturnCode(cmd)
      if returncode:
        # File does not exist in the requested revision.
        # Reset mimetype, it contains an error message.
        mimetype = ""
      else:
        mimetype = mimetype.strip()
      get_base = False
      # this test for binary is exactly the test prescribed by the
      # official SVN docs at
      # http://subversion.apache.org/faq.html#binary-files
      is_binary = (bool(mimetype) and
        not mimetype.startswith("text/") and
        mimetype not in ("image/x-xbitmap", "image/x-xpixmap"))
      if status[0] == " ":
        # Empty base content just to force an upload.
        base_content = ""
      elif is_binary:
        get_base = True
        if status[0] == "M":
          if not self.rev_end:
            new_content = self.ReadFile(filename)
          else:
            url = "%s/%s@%s" % (self.svn_base, filename, self.rev_end)
            new_content = RunShell(["svn", "cat", url],
                                   universal_newlines=True, silent_ok=True)
      else:
        get_base = True

      if get_base:
        if is_binary:
          universal_newlines = False
        else:
          universal_newlines = True
        if self.rev_start:
          # "svn cat -r REV delete_file.txt" doesn't work. cat requires
          # the full URL with "@REV" appended instead of using "-r" option.
          url = "%s/%s@%s" % (self.svn_base, filename, self.rev_start)
          base_content = RunShell(["svn", "cat", url],
                                  universal_newlines=universal_newlines,
                                  silent_ok=True)
        else:
          base_content, ret_code = RunShellWithReturnCode(
            ["svn", "cat", self._EscapeFilename(filename)],
            universal_newlines=universal_newlines)
          if ret_code and status[0] == "R":
            # It's a replaced file without local history (see issue208).
            # The base file needs to be fetched from the server.
            url = "%s/%s" % (self.svn_base, filename)
            base_content = RunShell(["svn", "cat", url],
                                    universal_newlines=universal_newlines,
                                    silent_ok=True)
          elif ret_code:
            ErrorExit("Got error status from 'svn cat %s'" % filename)
        if not is_binary:
          args = []
          if self.rev_start:
            url = "%s/%s@%s" % (self.svn_base, filename, self.rev_start)
          else:
            url = filename
            args += ["-r", "BASE"]
          cmd = ["svn"] + args + ["propget", "svn:keywords", url]
          keywords, returncode = RunShellWithReturnCode(cmd)
          if keywords and not returncode:
            base_content = self._CollapseKeywords(base_content, keywords)
    else:
      StatusUpdate("svn status returned unexpected output: %s" % status)
      sys.exit(1)
    return base_content, new_content, is_binary, status[0:5]


class GitVCS(VersionControlSystem):
  """Implementation of the VersionControlSystem interface for Git."""

  def __init__(self, options):
    super(GitVCS, self).__init__(options)
    # Map of filename -> (hash before, hash after) of base file.
    # Hashes for "no such file" are represented as None.
    self.hashes = {}
    # Map of new filename -> old filename for renames.
    self.renames = {}

  def GetGUID(self):
    revlist = RunShell("git rev-list --parents HEAD".split()).splitlines()
    # M-A: Return the 1st root hash, there could be multiple when a
    # subtree is merged. In that case, more analysis would need to
    # be done to figure out which HEAD is the 'most representative'.
    for r in revlist:
      if ' ' not in r:
        return r

  def PostProcessDiff(self, gitdiff):
    """Converts the diff output to include an svn-style "Index:" line as well
    as record the hashes of the files, so we can upload them along with our
    diff."""
    # Special used by git to indicate "no such content".
    NULL_HASH = "0"*40

    def IsFileNew(filename):
      return filename in self.hashes and self.hashes[filename][0] is None

    def AddSubversionPropertyChange(filename):
      """Add svn's property change information into the patch if given file is
      new file.

      We use Subversion's auto-props setting to retrieve its property.
      See http://svnbook.red-bean.com/en/1.1/ch07.html#svn-ch-7-sect-1.3.2 for
      Subversion's [auto-props] setting.
      """
      if self.options.emulate_svn_auto_props and IsFileNew(filename):
        svnprops = GetSubversionPropertyChanges(filename)
        if svnprops:
          svndiff.append("\n" + svnprops + "\n")

    svndiff = []
    filecount = 0
    filename = None
    for line in gitdiff.splitlines():
      match = re.match(r"diff --git a/(.*) b/(.*)$", line)
      if match:
        # Add auto property here for previously seen file.
        if filename is not None:
          AddSubversionPropertyChange(filename)
        filecount += 1
        # Intentionally use the "after" filename so we can show renames.
        filename = match.group(2)
        svndiff.append("Index: %s\n" % filename)
        if match.group(1) != match.group(2):
          self.renames[match.group(2)] = match.group(1)
      else:
        # The "index" line in a git diff looks like this (long hashes elided):
        #   index 82c0d44..b2cee3f 100755
        # We want to save the left hash, as that identifies the base file.
        match = re.match(r"index (\w+)\.\.(\w+)", line)
        if match:
          before, after = (match.group(1), match.group(2))
          if before == NULL_HASH:
            before = None
          if after == NULL_HASH:
            after = None
          self.hashes[filename] = (before, after)
      svndiff.append(line + "\n")
    if not filecount:
      ErrorExit("No valid patches found in output from git diff")
    # Add auto property for the last seen file.
    assert filename is not None
    AddSubversionPropertyChange(filename)
    return "".join(svndiff)

  def GenerateDiff(self, extra_args):
    extra_args = extra_args[:]
    if self.options.revision:
      if ":" in self.options.revision:
        extra_args = self.options.revision.split(":", 1) + extra_args
      else:
        extra_args = [self.options.revision] + extra_args

    # --no-ext-diff is broken in some versions of Git, so try to work around
    # this by overriding the environment (but there is still a problem if the
    # git config key "diff.external" is used).
    env = os.environ.copy()
    if 'GIT_EXTERNAL_DIFF' in env: del env['GIT_EXTERNAL_DIFF']
    # -M/-C will not print the diff for the deleted file when a file is renamed.
    # This is confusing because the original file will not be shown on the
    # review when a file is renamed. So first get the diff of all deleted files,
    # then the diff of everything except deleted files with rename and copy
    # support enabled.
    cmd = [
<<<<<<< HEAD
        "git", "diff", "--no-color", "--no-ext-diff", "--full-index", "--ignore-submodules"
    ]
    diff = RunShell(cmd + ["--diff-filter=D"] + extra_args, env=env,
        silent_ok=True)
    diff += RunShell(cmd + ["-C", "--diff-filter=ACMRT"] + extra_args, env=env,
        silent_ok=True)
=======
        "git", "diff", "--no-color", "--no-ext-diff", "--full-index",
        "--ignore-submodules",
    ]
    diff = RunShell(
        cmd + ["--diff-filter=D"] + extra_args, env=env, silent_ok=True)
    diff += RunShell(
        cmd + ["--find-copies-harder", "--diff-filter=ACMRT"] + extra_args,
        env=env, silent_ok=True)
    # The CL could be only file deletion or not. So accept silent diff for both
    # commands then check for an empty diff manually.
>>>>>>> 7855074f
    if not diff:
      ErrorExit("No output from %s" % (cmd + extra_args))
    return diff

  def GetUnknownFiles(self):
    status = RunShell(["git", "ls-files", "--exclude-standard", "--others"],
                      silent_ok=True)
    return status.splitlines()

  def GetFileContent(self, file_hash, is_binary):
    """Returns the content of a file identified by its git hash."""
    data, retcode = RunShellWithReturnCode(["git", "show", file_hash],
                                            universal_newlines=not is_binary)
    if retcode:
      ErrorExit("Got error status from 'git show %s'" % file_hash)
    return data

  def GetBaseFile(self, filename):
    hash_before, hash_after = self.hashes.get(filename, (None,None))
    base_content = None
    new_content = None
    status = None

    if filename in self.renames:
      status = "A +"  # Match svn attribute name for renames.
      if filename not in self.hashes:
        # If a rename doesn't change the content, we never get a hash.
        base_content = RunShell(
            ["git", "show", "HEAD:" + filename], silent_ok=True)
    elif not hash_before:
      status = "A"
      base_content = ""
    elif not hash_after:
      status = "D"
    else:
      status = "M"

    is_binary = self.IsBinaryData(base_content)
    is_image = self.IsImage(filename)

    # Grab the before/after content if we need it.
    # Grab the base content if we don't have it already.
    if base_content is None and hash_before:
      base_content = self.GetFileContent(hash_before, is_binary)
    # Only include the "after" file if it's an image; otherwise it
    # it is reconstructed from the diff.
    if is_image and hash_after:
      new_content = self.GetFileContent(hash_after, is_binary)

    return (base_content, new_content, is_binary, status)


class CVSVCS(VersionControlSystem):
  """Implementation of the VersionControlSystem interface for CVS."""

  def __init__(self, options):
    super(CVSVCS, self).__init__(options)

  def GetGUID(self):
    """For now we don't know how to get repository ID for CVS"""
    return

  def GetOriginalContent_(self, filename):
    RunShell(["cvs", "up", filename], silent_ok=True)
    # TODO need detect file content encoding
    content = open(filename).read()
    return content.replace("\r\n", "\n")

  def GetBaseFile(self, filename):
    base_content = None
    new_content = None
    status = "A"

    output, retcode = RunShellWithReturnCode(["cvs", "status", filename])
    if retcode:
      ErrorExit("Got error status from 'cvs status %s'" % filename)

    if output.find("Status: Locally Modified") != -1:
      status = "M"
      temp_filename = "%s.tmp123" % filename
      os.rename(filename, temp_filename)
      base_content = self.GetOriginalContent_(filename)
      os.rename(temp_filename, filename)
    elif output.find("Status: Locally Added"):
      status = "A"
      base_content = ""
    elif output.find("Status: Needs Checkout"):
      status = "D"
      base_content = self.GetOriginalContent_(filename)

    return (base_content, new_content, self.IsBinaryData(base_content), status)

  def GenerateDiff(self, extra_args):
    cmd = ["cvs", "diff", "-u", "-N"]
    if self.options.revision:
      cmd += ["-r", self.options.revision]

    cmd.extend(extra_args)
    data, retcode = RunShellWithReturnCode(cmd)
    count = 0
    if retcode in [0, 1]:
      for line in data.splitlines():
        if line.startswith("Index:"):
          count += 1
          logging.info(line)

    if not count:
      ErrorExit("No valid patches found in output from cvs diff")

    return data

  def GetUnknownFiles(self):
    data, retcode = RunShellWithReturnCode(["cvs", "diff"])
    if retcode not in [0, 1]:
      ErrorExit("Got error status from 'cvs diff':\n%s" % (data,))
    unknown_files = []
    for line in data.split("\n"):
      if line and line[0] == "?":
        unknown_files.append(line)
    return unknown_files

class MercurialVCS(VersionControlSystem):
  """Implementation of the VersionControlSystem interface for Mercurial."""

  def __init__(self, options, repo_dir):
    super(MercurialVCS, self).__init__(options)
    # Absolute path to repository (we can be in a subdir)
    self.repo_dir = os.path.normpath(repo_dir)
    # Compute the subdir
    cwd = os.path.normpath(os.getcwd())
    assert cwd.startswith(self.repo_dir)
    self.subdir = cwd[len(self.repo_dir):].lstrip(r"\/")
    if self.options.revision:
      self.base_rev = self.options.revision
    else:
      self.base_rev = RunShell(["hg", "parent", "-q"]).split(':')[1].strip()

  def GetGUID(self):
    # See chapter "Uniquely identifying a repository"
    # http://hgbook.red-bean.com/read/customizing-the-output-of-mercurial.html
    info = RunShell("hg log -r0 --template {node}".split())
    return info.strip()

  def _GetRelPath(self, filename):
    """Get relative path of a file according to the current directory,
    given its logical path in the repo."""
    absname = os.path.join(self.repo_dir, filename)
    return os.path.relpath(absname)

  def GenerateDiff(self, extra_args):
    cmd = ["hg", "diff", "--git", "-r", self.base_rev] + extra_args
    data = RunShell(cmd, silent_ok=True)
    svndiff = []
    filecount = 0
    for line in data.splitlines():
      m = re.match("diff --git a/(\S+) b/(\S+)", line)
      if m:
        # Modify line to make it look like as it comes from svn diff.
        # With this modification no changes on the server side are required
        # to make upload.py work with Mercurial repos.
        # NOTE: for proper handling of moved/copied files, we have to use
        # the second filename.
        filename = m.group(2)
        svndiff.append("Index: %s" % filename)
        svndiff.append("=" * 67)
        filecount += 1
        logging.info(line)
      else:
        svndiff.append(line)
    if not filecount:
      ErrorExit("No valid patches found in output from hg diff")
    return "\n".join(svndiff) + "\n"

  def GetUnknownFiles(self):
    """Return a list of files unknown to the VCS."""
    args = []
    status = RunShell(["hg", "status", "--rev", self.base_rev, "-u", "."],
        silent_ok=True)
    unknown_files = []
    for line in status.splitlines():
      st, fn = line.split(" ", 1)
      if st == "?":
        unknown_files.append(fn)
    return unknown_files

  def GetBaseFile(self, filename):
    # "hg status" and "hg cat" both take a path relative to the current subdir,
    # but "hg diff" has given us the path relative to the repo root.
    base_content = ""
    new_content = None
    is_binary = False
    oldrelpath = relpath = self._GetRelPath(filename)
    # "hg status -C" returns two lines for moved/copied files, one otherwise
    out = RunShell(["hg", "status", "-C", "--rev", self.base_rev, relpath])
    out = out.splitlines()
    # HACK: strip error message about missing file/directory if it isn't in
    # the working copy
    if out[0].startswith('%s: ' % relpath):
      out = out[1:]
    status, _ = out[0].split(' ', 1)
    if len(out) > 1 and status == "A":
      # Moved/copied => considered as modified, use old filename to
      # retrieve base contents
      oldrelpath = out[1].strip()
      status = "M"
    if ":" in self.base_rev:
      base_rev = self.base_rev.split(":", 1)[0]
    else:
      base_rev = self.base_rev
    if status != "A":
      base_content = RunShell(["hg", "cat", "-r", base_rev, oldrelpath],
        silent_ok=True)
      is_binary = self.IsBinaryData(base_content)
    if status != "R":
      new_content = open(relpath, "rb").read()
      is_binary = is_binary or self.IsBinaryData(new_content)
    if is_binary and base_content:
      # Fetch again without converting newlines
      base_content = RunShell(["hg", "cat", "-r", base_rev, oldrelpath],
        silent_ok=True, universal_newlines=False)
    if not is_binary:
      new_content = None
    return base_content, new_content, is_binary, status


class PerforceVCS(VersionControlSystem):
  """Implementation of the VersionControlSystem interface for Perforce."""

  def __init__(self, options):

    def ConfirmLogin():
      # Make sure we have a valid perforce session
      while True:
        data, retcode = self.RunPerforceCommandWithReturnCode(
            ["login", "-s"], marshal_output=True)
        if not data:
          ErrorExit("Error checking perforce login")
        if not retcode and (not "code" in data or data["code"] != "error"):
          break
        print "Enter perforce password: "
        self.RunPerforceCommandWithReturnCode(["login"])

    super(PerforceVCS, self).__init__(options)

    self.p4_changelist = options.p4_changelist
    if not self.p4_changelist:
      ErrorExit("A changelist id is required")
    if (options.revision):
      ErrorExit("--rev is not supported for perforce")

    self.p4_port = options.p4_port
    self.p4_client = options.p4_client
    self.p4_user = options.p4_user

    ConfirmLogin()

    if not options.title:
      description = self.RunPerforceCommand(["describe", self.p4_changelist],
                                            marshal_output=True)
      if description and "desc" in description:
        # Rietveld doesn't support multi-line descriptions
        raw_title = description["desc"].strip()
        lines = raw_title.splitlines()
        if len(lines):
          options.title = lines[0]

  def GetGUID(self):
    """For now we don't know how to get repository ID for Perforce"""
    return

  def RunPerforceCommandWithReturnCode(self, extra_args, marshal_output=False,
                                       universal_newlines=True):
    args = ["p4"]
    if marshal_output:
      # -G makes perforce format its output as marshalled python objects
      args.extend(["-G"])
    if self.p4_port:
      args.extend(["-p", self.p4_port])
    if self.p4_client:
      args.extend(["-c", self.p4_client])
    if self.p4_user:
      args.extend(["-u", self.p4_user])
    args.extend(extra_args)

    data, retcode = RunShellWithReturnCode(
        args, print_output=False, universal_newlines=universal_newlines)
    if marshal_output and data:
      data = marshal.loads(data)
    return data, retcode

  def RunPerforceCommand(self, extra_args, marshal_output=False,
                         universal_newlines=True):
    # This might be a good place to cache call results, since things like
    # describe or fstat might get called repeatedly.
    data, retcode = self.RunPerforceCommandWithReturnCode(
        extra_args, marshal_output, universal_newlines)
    if retcode:
      ErrorExit("Got error status from %s:\n%s" % (extra_args, data))
    return data

  def GetFileProperties(self, property_key_prefix = "", command = "describe"):
    description = self.RunPerforceCommand(["describe", self.p4_changelist],
                                          marshal_output=True)

    changed_files = {}
    file_index = 0
    # Try depotFile0, depotFile1, ... until we don't find a match
    while True:
      file_key = "depotFile%d" % file_index
      if file_key in description:
        filename = description[file_key]
        change_type = description[property_key_prefix + str(file_index)]
        changed_files[filename] = change_type
        file_index += 1
      else:
        break
    return changed_files

  def GetChangedFiles(self):
    return self.GetFileProperties("action")

  def GetUnknownFiles(self):
    # Perforce doesn't detect new files, they have to be explicitly added
    return []

  def IsBaseBinary(self, filename):
    base_filename = self.GetBaseFilename(filename)
    return self.IsBinaryHelper(base_filename, "files")

  def IsPendingBinary(self, filename):
    return self.IsBinaryHelper(filename, "describe")

  def IsBinaryHelper(self, filename, command):
    file_types = self.GetFileProperties("type", command)
    if not filename in file_types:
      ErrorExit("Trying to check binary status of unknown file %s." % filename)
    # This treats symlinks, macintosh resource files, temporary objects, and
    # unicode as binary. See the Perforce docs for more details:
    # http://www.perforce.com/perforce/doc.current/manuals/cmdref/o.ftypes.html
    return not file_types[filename].endswith("text")

  def GetFileContent(self, filename, revision, is_binary):
    file_arg = filename
    if revision:
      file_arg += "#" + revision
    # -q suppresses the initial line that displays the filename and revision
    return self.RunPerforceCommand(["print", "-q", file_arg],
                                   universal_newlines=not is_binary)

  def GetBaseFilename(self, filename):
    actionsWithDifferentBases = [
        "move/add", # p4 move
        "branch", # p4 integrate (to a new file), similar to hg "add"
        "add", # p4 integrate (to a new file), after modifying the new file
    ]

    # We only see a different base for "add" if this is a downgraded branch
    # after a file was branched (integrated), then edited.
    if self.GetAction(filename) in actionsWithDifferentBases:
      # -Or shows information about pending integrations/moves
      fstat_result = self.RunPerforceCommand(["fstat", "-Or", filename],
                                             marshal_output=True)

      baseFileKey = "resolveFromFile0" # I think it's safe to use only file0
      if baseFileKey in fstat_result:
        return fstat_result[baseFileKey]

    return filename

  def GetBaseRevision(self, filename):
    base_filename = self.GetBaseFilename(filename)

    have_result = self.RunPerforceCommand(["have", base_filename],
                                          marshal_output=True)
    if "haveRev" in have_result:
      return have_result["haveRev"]

  def GetLocalFilename(self, filename):
    where = self.RunPerforceCommand(["where", filename], marshal_output=True)
    if "path" in where:
      return where["path"]

  def GenerateDiff(self, args):
    class DiffData:
      def __init__(self, perforceVCS, filename, action):
        self.perforceVCS = perforceVCS
        self.filename = filename
        self.action = action
        self.base_filename = perforceVCS.GetBaseFilename(filename)

        self.file_body = None
        self.base_rev = None
        self.prefix = None
        self.working_copy = True
        self.change_summary = None

    def GenerateDiffHeader(diffData):
      header = []
      header.append("Index: %s" % diffData.filename)
      header.append("=" * 67)

      if diffData.base_filename != diffData.filename:
        if diffData.action.startswith("move"):
          verb = "rename"
        else:
          verb = "copy"
        header.append("%s from %s" % (verb, diffData.base_filename))
        header.append("%s to %s" % (verb, diffData.filename))

      suffix = "\t(revision %s)" % diffData.base_rev
      header.append("--- " + diffData.base_filename + suffix)
      if diffData.working_copy:
        suffix = "\t(working copy)"
      header.append("+++ " + diffData.filename + suffix)
      if diffData.change_summary:
        header.append(diffData.change_summary)
      return header

    def GenerateMergeDiff(diffData, args):
      # -du generates a unified diff, which is nearly svn format
      diffData.file_body = self.RunPerforceCommand(
          ["diff", "-du", diffData.filename] + args)
      diffData.base_rev = self.GetBaseRevision(diffData.filename)
      diffData.prefix = ""

      # We have to replace p4's file status output (the lines starting
      # with +++ or ---) to match svn's diff format
      lines = diffData.file_body.splitlines()
      first_good_line = 0
      while (first_good_line < len(lines) and
            not lines[first_good_line].startswith("@@")):
        first_good_line += 1
      diffData.file_body = "\n".join(lines[first_good_line:])
      return diffData

    def GenerateAddDiff(diffData):
      fstat = self.RunPerforceCommand(["fstat", diffData.filename],
                                      marshal_output=True)
      if "headRev" in fstat:
        diffData.base_rev = fstat["headRev"] # Re-adding a deleted file
      else:
        diffData.base_rev = "0" # Brand new file
      diffData.working_copy = False
      rel_path = self.GetLocalFilename(diffData.filename)
      diffData.file_body = open(rel_path, 'r').read()
      # Replicate svn's list of changed lines
      line_count = len(diffData.file_body.splitlines())
      diffData.change_summary = "@@ -0,0 +1"
      if line_count > 1:
          diffData.change_summary += ",%d" % line_count
      diffData.change_summary += " @@"
      diffData.prefix = "+"
      return diffData

    def GenerateDeleteDiff(diffData):
      diffData.base_rev = self.GetBaseRevision(diffData.filename)
      is_base_binary = self.IsBaseBinary(diffData.filename)
      # For deletes, base_filename == filename
      diffData.file_body = self.GetFileContent(diffData.base_filename,
          None,
          is_base_binary)
      # Replicate svn's list of changed lines
      line_count = len(diffData.file_body.splitlines())
      diffData.change_summary = "@@ -1"
      if line_count > 1:
        diffData.change_summary += ",%d" % line_count
      diffData.change_summary += " +0,0 @@"
      diffData.prefix = "-"
      return diffData

    changed_files = self.GetChangedFiles()

    svndiff = []
    filecount = 0
    for (filename, action) in changed_files.items():
      svn_status = self.PerforceActionToSvnStatus(action)
      if svn_status == "SKIP":
        continue

      diffData = DiffData(self, filename, action)
      # Is it possible to diff a branched file? Stackoverflow says no:
      # http://stackoverflow.com/questions/1771314/in-perforce-command-line-how-to-diff-a-file-reopened-for-add
      if svn_status == "M":
        diffData = GenerateMergeDiff(diffData, args)
      elif svn_status == "A":
        diffData = GenerateAddDiff(diffData)
      elif svn_status == "D":
        diffData = GenerateDeleteDiff(diffData)
      else:
        ErrorExit("Unknown file action %s (svn action %s)." % \
                  (action, svn_status))

      svndiff += GenerateDiffHeader(diffData)

      for line in diffData.file_body.splitlines():
        svndiff.append(diffData.prefix + line)
      filecount += 1
    if not filecount:
      ErrorExit("No valid patches found in output from p4 diff")
    return "\n".join(svndiff) + "\n"

  def PerforceActionToSvnStatus(self, status):
    # Mirroring the list at http://permalink.gmane.org/gmane.comp.version-control.mercurial.devel/28717
    # Is there something more official?
    return {
            "add" : "A",
            "branch" : "A",
            "delete" : "D",
            "edit" : "M", # Also includes changing file types.
            "integrate" : "M",
            "move/add" : "M",
            "move/delete": "SKIP",
            "purge" : "D", # How does a file's status become "purge"?
            }[status]

  def GetAction(self, filename):
    changed_files = self.GetChangedFiles()
    if not filename in changed_files:
      ErrorExit("Trying to get base version of unknown file %s." % filename)

    return changed_files[filename]

  def GetBaseFile(self, filename):
    base_filename = self.GetBaseFilename(filename)
    base_content = ""
    new_content = None

    status = self.PerforceActionToSvnStatus(self.GetAction(filename))

    if status != "A":
      revision = self.GetBaseRevision(base_filename)
      if not revision:
        ErrorExit("Couldn't find base revision for file %s" % filename)
      is_base_binary = self.IsBaseBinary(base_filename)
      base_content = self.GetFileContent(base_filename,
                                         revision,
                                         is_base_binary)

    is_binary = self.IsPendingBinary(filename)
    if status != "D" and status != "SKIP":
      relpath = self.GetLocalFilename(filename)
      if is_binary:
        new_content = open(relpath, "rb").read()

    return base_content, new_content, is_binary, status

# NOTE: The SplitPatch function is duplicated in engine.py, keep them in sync.
def SplitPatch(data):
  """Splits a patch into separate pieces for each file.

  Args:
    data: A string containing the output of svn diff.

  Returns:
    A list of 2-tuple (filename, text) where text is the svn diff output
      pertaining to filename.
  """
  patches = []
  filename = None
  diff = []
  for line in data.splitlines(True):
    new_filename = None
    if line.startswith('Index:'):
      unused, new_filename = line.split(':', 1)
      new_filename = new_filename.strip()
    elif line.startswith('Property changes on:'):
      unused, temp_filename = line.split(':', 1)
      # When a file is modified, paths use '/' between directories, however
      # when a property is modified '\' is used on Windows.  Make them the same
      # otherwise the file shows up twice.
      temp_filename = temp_filename.strip().replace('\\', '/')
      if temp_filename != filename:
        # File has property changes but no modifications, create a new diff.
        new_filename = temp_filename
    if new_filename:
      if filename and diff:
        patches.append((filename, ''.join(diff)))
      filename = new_filename
      diff = [line]
      continue
    if diff is not None:
      diff.append(line)
  if filename and diff:
    patches.append((filename, ''.join(diff)))
  return patches


def UploadSeparatePatches(issue, rpc_server, patchset, data, options):
  """Uploads a separate patch for each file in the diff output.

  Returns a list of [patch_key, filename] for each file.
  """
  patches = SplitPatch(data)
  rv = []
  for patch in patches:
    if len(patch[1]) > MAX_UPLOAD_SIZE:
      print ("Not uploading the patch for " + patch[0] +
             " because the file is too large.")
      continue
    form_fields = [("filename", patch[0])]
    if not options.download_base:
      form_fields.append(("content_upload", "1"))
    files = [("data", "data.diff", patch[1])]
    ctype, body = EncodeMultipartFormData(form_fields, files)
    url = "/%d/upload_patch/%d" % (int(issue), int(patchset))
    print "Uploading patch for " + patch[0]
    response_body = rpc_server.Send(url, body, content_type=ctype)
    lines = response_body.splitlines()
    if not lines or lines[0] != "OK":
      StatusUpdate("  --> %s" % response_body)
      sys.exit(1)
    rv.append([lines[1], patch[0]])
  return rv


def GuessVCSName(options):
  """Helper to guess the version control system.

  This examines the current directory, guesses which VersionControlSystem
  we're using, and returns an string indicating which VCS is detected.

  Returns:
    A pair (vcs, output).  vcs is a string indicating which VCS was detected
    and is one of VCS_GIT, VCS_MERCURIAL, VCS_SUBVERSION, VCS_PERFORCE,
    VCS_CVS, or VCS_UNKNOWN.
    Since local perforce repositories can't be easily detected, this method
    will only guess VCS_PERFORCE if any perforce options have been specified.
    output is a string containing any interesting output from the vcs
    detection routine, or None if there is nothing interesting.
  """
  for attribute, value in options.__dict__.iteritems():
    if attribute.startswith("p4") and value != None:
      return (VCS_PERFORCE, None)

  def RunDetectCommand(vcs_type, command):
    """Helper to detect VCS by executing command.

    Returns:
       A pair (vcs, output) or None. Throws exception on error.
    """
    try:
      out, returncode = RunShellWithReturnCode(command)
      if returncode == 0:
        return (vcs_type, out.strip())
    except OSError, (errcode, message):
      if errcode != errno.ENOENT:  # command not found code
        raise

  # Mercurial has a command to get the base directory of a repository
  # Try running it, but don't die if we don't have hg installed.
  # NOTE: we try Mercurial first as it can sit on top of an SVN working copy.
  res = RunDetectCommand(VCS_MERCURIAL, ["hg", "root"])
  if res != None:
    return res

  # Subversion from 1.7 has a single centralized .svn folder
  # ( see http://subversion.apache.org/docs/release-notes/1.7.html#wc-ng )
  # That's why we use 'svn info' instead of checking for .svn dir
  res = RunDetectCommand(VCS_SUBVERSION, ["svn", "info"])
  if res != None:
    return res

  # Git has a command to test if you're in a git tree.
  # Try running it, but don't die if we don't have git installed.
  res = RunDetectCommand(VCS_GIT, ["git", "rev-parse",
                                   "--is-inside-work-tree"])
  if res != None:
    return res

  # detect CVS repos use `cvs status && $? == 0` rules
  res = RunDetectCommand(VCS_CVS, ["cvs", "status"])
  if res != None:
    return res

  return (VCS_UNKNOWN, None)


def GuessVCS(options):
  """Helper to guess the version control system.

  This verifies any user-specified VersionControlSystem (by command line
  or environment variable).  If the user didn't specify one, this examines
  the current directory, guesses which VersionControlSystem we're using,
  and returns an instance of the appropriate class.  Exit with an error
  if we can't figure it out.

  Returns:
    A VersionControlSystem instance. Exits if the VCS can't be guessed.
  """
  vcs = options.vcs
  if not vcs:
    vcs = os.environ.get("CODEREVIEW_VCS")
  if vcs:
    v = VCS_ABBREVIATIONS.get(vcs.lower())
    if v is None:
      ErrorExit("Unknown version control system %r specified." % vcs)
    (vcs, extra_output) = (v, None)
  else:
    (vcs, extra_output) = GuessVCSName(options)

  if vcs == VCS_MERCURIAL:
    if extra_output is None:
      extra_output = RunShell(["hg", "root"]).strip()
    return MercurialVCS(options, extra_output)
  elif vcs == VCS_SUBVERSION:
    return SubversionVCS(options)
  elif vcs == VCS_PERFORCE:
    return PerforceVCS(options)
  elif vcs == VCS_GIT:
    return GitVCS(options)
  elif vcs == VCS_CVS:
    return CVSVCS(options)

  ErrorExit(("Could not guess version control system. "
             "Are you in a working copy directory?"))


def CheckReviewer(reviewer):
  """Validate a reviewer -- either a nickname or an email addres.

  Args:
    reviewer: A nickname or an email address.

  Calls ErrorExit() if it is an invalid email address.
  """
  if "@" not in reviewer:
    return  # Assume nickname
  parts = reviewer.split("@")
  if len(parts) > 2:
    ErrorExit("Invalid email address: %r" % reviewer)
  assert len(parts) == 2
  if "." not in parts[1]:
    ErrorExit("Invalid email address: %r" % reviewer)


def LoadSubversionAutoProperties():
  """Returns the content of [auto-props] section of Subversion's config file as
  a dictionary.

  Returns:
    A dictionary whose key-value pair corresponds the [auto-props] section's
      key-value pair.
    In following cases, returns empty dictionary:
      - config file doesn't exist, or
      - 'enable-auto-props' is not set to 'true-like-value' in [miscellany].
  """
  if os.name == 'nt':
    subversion_config = os.environ.get("APPDATA") + "\\Subversion\\config"
  else:
    subversion_config = os.path.expanduser("~/.subversion/config")
  if not os.path.exists(subversion_config):
    return {}
  config = ConfigParser.ConfigParser()
  config.read(subversion_config)
  if (config.has_section("miscellany") and
      config.has_option("miscellany", "enable-auto-props") and
      config.getboolean("miscellany", "enable-auto-props") and
      config.has_section("auto-props")):
    props = {}
    for file_pattern in config.options("auto-props"):
      props[file_pattern] = ParseSubversionPropertyValues(
        config.get("auto-props", file_pattern))
    return props
  else:
    return {}

def ParseSubversionPropertyValues(props):
  """Parse the given property value which comes from [auto-props] section and
  returns a list whose element is a (svn_prop_key, svn_prop_value) pair.

  See the following doctest for example.

  >>> ParseSubversionPropertyValues('svn:eol-style=LF')
  [('svn:eol-style', 'LF')]
  >>> ParseSubversionPropertyValues('svn:mime-type=image/jpeg')
  [('svn:mime-type', 'image/jpeg')]
  >>> ParseSubversionPropertyValues('svn:eol-style=LF;svn:executable')
  [('svn:eol-style', 'LF'), ('svn:executable', '*')]
  """
  key_value_pairs = []
  for prop in props.split(";"):
    key_value = prop.split("=")
    assert len(key_value) <= 2
    if len(key_value) == 1:
      # If value is not given, use '*' as a Subversion's convention.
      key_value_pairs.append((key_value[0], "*"))
    else:
      key_value_pairs.append((key_value[0], key_value[1]))
  return key_value_pairs


def GetSubversionPropertyChanges(filename):
  """Return a Subversion's 'Property changes on ...' string, which is used in
  the patch file.

  Args:
    filename: filename whose property might be set by [auto-props] config.

  Returns:
    A string like 'Property changes on |filename| ...' if given |filename|
      matches any entries in [auto-props] section. None, otherwise.
  """
  global svn_auto_props_map
  if svn_auto_props_map is None:
    svn_auto_props_map = LoadSubversionAutoProperties()

  all_props = []
  for file_pattern, props in svn_auto_props_map.items():
    if fnmatch.fnmatch(filename, file_pattern):
      all_props.extend(props)
  if all_props:
    return FormatSubversionPropertyChanges(filename, all_props)
  return None


def FormatSubversionPropertyChanges(filename, props):
  """Returns Subversion's 'Property changes on ...' strings using given filename
  and properties.

  Args:
    filename: filename
    props: A list whose element is a (svn_prop_key, svn_prop_value) pair.

  Returns:
    A string which can be used in the patch file for Subversion.

  See the following doctest for example.

  >>> print FormatSubversionPropertyChanges('foo.cc', [('svn:eol-style', 'LF')])
  Property changes on: foo.cc
  ___________________________________________________________________
  Added: svn:eol-style
     + LF
  <BLANKLINE>
  """
  prop_changes_lines = [
    "Property changes on: %s" % filename,
    "___________________________________________________________________"]
  for key, value in props:
    prop_changes_lines.append("Added: " + key)
    prop_changes_lines.append("   + " + value)
  return "\n".join(prop_changes_lines) + "\n"


def RealMain(argv, data=None):
  """The real main function.

  Args:
    argv: Command line arguments.
    data: Diff contents. If None (default) the diff is generated by
      the VersionControlSystem implementation returned by GuessVCS().

  Returns:
    A 2-tuple (issue id, patchset id).
    The patchset id is None if the base files are not uploaded by this
    script (applies only to SVN checkouts).
  """
  options, args = parser.parse_args(argv[1:])
  if options.help:
    if options.verbose < 2:
      # hide Perforce options
      parser.epilog = "Use '--help -v' to show additional Perforce options."
      parser.option_groups.remove(parser.get_option_group('--p4_port'))
    parser.print_help()
    sys.exit(0)

  global verbosity
  verbosity = options.verbose
  if verbosity >= 3:
    logging.getLogger().setLevel(logging.DEBUG)
  elif verbosity >= 2:
    logging.getLogger().setLevel(logging.INFO)

  vcs = GuessVCS(options)

  base = options.base_url
  if isinstance(vcs, SubversionVCS):
    # Guessing the base field is only supported for Subversion.
    # Note: Fetching base files may become deprecated in future releases.
    guessed_base = vcs.GuessBase(options.download_base)
    if base:
      if guessed_base and base != guessed_base:
        print "Using base URL \"%s\" from --base_url instead of \"%s\"" % \
            (base, guessed_base)
    else:
      base = guessed_base

  if not base and options.download_base:
    options.download_base = True
    logging.info("Enabled upload of base file")
  if not options.assume_yes:
    vcs.CheckForUnknownFiles()
  if data is None:
    data = vcs.GenerateDiff(args)
  data = vcs.PostProcessDiff(data)
  if options.print_diffs:
    print "Rietveld diff start:*****"
    print data
    print "Rietveld diff end:*****"
  files = vcs.GetBaseFiles(data)
  if verbosity >= 1:
    print "Upload server:", options.server, "(change with -s/--server)"
  rpc_server = GetRpcServer(options.server,
                            options.email,
                            options.host,
                            options.save_cookies,
                            options.account_type)
  form_fields = []

  repo_guid = vcs.GetGUID()
  if repo_guid:
    form_fields.append(("repo_guid", repo_guid))
  if base:
    b = urlparse.urlparse(base)
    username, netloc = urllib.splituser(b.netloc)
    if username:
      logging.info("Removed username from base URL")
      base = urlparse.urlunparse((b.scheme, netloc, b.path, b.params,
                                  b.query, b.fragment))
    form_fields.append(("base", base))
  if options.issue:
    form_fields.append(("issue", str(options.issue)))
  if options.email:
    form_fields.append(("user", options.email))
  if options.reviewers:
    for reviewer in options.reviewers.split(','):
      CheckReviewer(reviewer)
    form_fields.append(("reviewers", options.reviewers))
  if options.cc:
    for cc in options.cc.split(','):
      CheckReviewer(cc)
    form_fields.append(("cc", options.cc))

  # Process --message, --title and --file.
  message = options.message or ""
  title = options.title or ""
  if options.file:
    if options.message:
      ErrorExit("Can't specify both message and message file options")
    file = open(options.file, 'r')
    message = file.read()
    file.close()
  if options.issue:
    prompt = "Title describing this patch set: "
  else:
    prompt = "New issue subject: "
  title = (
      title or message.split('\n', 1)[0].strip() or raw_input(prompt).strip())
  if not title and not options.issue:
    ErrorExit("A non-empty title is required for a new issue")
  # For existing issues, it's fine to give a patchset an empty name. Rietveld
  # doesn't accept that so use a whitespace.
  title = title or " "
  if len(title) > 100:
    title = title[:99] + '…'
  if title and not options.issue:
    message = message or title

  form_fields.append(("subject", title))
  # If it's a new issue send message as description. Otherwise a new
  # message is created below on upload_complete.
  if message and not options.issue:
    form_fields.append(("description", message))

  # Send a hash of all the base file so the server can determine if a copy
  # already exists in an earlier patchset.
  base_hashes = ""
  for file, info in files.iteritems():
    if not info[0] is None:
      checksum = md5(info[0]).hexdigest()
      if base_hashes:
        base_hashes += "|"
      base_hashes += checksum + ":" + file
  form_fields.append(("base_hashes", base_hashes))
  if options.private:
    if options.issue:
      print "Warning: Private flag ignored when updating an existing issue."
    else:
      form_fields.append(("private", "1"))
  if options.send_patch:
    options.send_mail = True
  if not options.download_base:
    form_fields.append(("content_upload", "1"))
  if len(data) > MAX_UPLOAD_SIZE:
    print "Patch is large, so uploading file patches separately."
    uploaded_diff_file = []
    form_fields.append(("separate_patches", "1"))
  else:
    uploaded_diff_file = [("data", "data.diff", data)]
  ctype, body = EncodeMultipartFormData(form_fields, uploaded_diff_file)
  response_body = rpc_server.Send("/upload", body, content_type=ctype)
  patchset = None
  if not options.download_base or not uploaded_diff_file:
    lines = response_body.splitlines()
    if len(lines) >= 2:
      msg = lines[0]
      patchset = lines[1].strip()
      patches = [x.split(" ", 1) for x in lines[2:]]
    else:
      msg = response_body
  else:
    msg = response_body
  StatusUpdate(msg)
  if not response_body.startswith("Issue created.") and \
  not response_body.startswith("Issue updated."):
    sys.exit(0)
  issue = msg[msg.rfind("/")+1:]

  if not uploaded_diff_file:
    result = UploadSeparatePatches(issue, rpc_server, patchset, data, options)
    if not options.download_base:
      patches = result

  if not options.download_base:
    vcs.UploadBaseFiles(issue, rpc_server, patches, patchset, options, files)

  payload = {}  # payload for final request
  if options.send_mail:
    payload["send_mail"] = "yes"
    if options.send_patch:
      payload["attach_patch"] = "yes"
  if options.issue and message:
    payload["message"] = message
  payload = urllib.urlencode(payload)
  rpc_server.Send("/" + issue + "/upload_complete/" + (patchset or ""),
                  payload=payload)
  return issue, patchset


def main():
  try:
    logging.basicConfig(format=("%(asctime).19s %(levelname)s %(filename)s:"
                                "%(lineno)s %(message)s "))
    os.environ['LC_ALL'] = 'C'
    RealMain(sys.argv)
  except KeyboardInterrupt:
    print
    StatusUpdate("Interrupted.")
    sys.exit(1)


if __name__ == "__main__":
  main()<|MERGE_RESOLUTION|>--- conflicted
+++ resolved
@@ -1302,14 +1302,6 @@
     # then the diff of everything except deleted files with rename and copy
     # support enabled.
     cmd = [
-<<<<<<< HEAD
-        "git", "diff", "--no-color", "--no-ext-diff", "--full-index", "--ignore-submodules"
-    ]
-    diff = RunShell(cmd + ["--diff-filter=D"] + extra_args, env=env,
-        silent_ok=True)
-    diff += RunShell(cmd + ["-C", "--diff-filter=ACMRT"] + extra_args, env=env,
-        silent_ok=True)
-=======
         "git", "diff", "--no-color", "--no-ext-diff", "--full-index",
         "--ignore-submodules",
     ]
@@ -1320,7 +1312,6 @@
         env=env, silent_ok=True)
     # The CL could be only file deletion or not. So accept silent diff for both
     # commands then check for an empty diff manually.
->>>>>>> 7855074f
     if not diff:
       ErrorExit("No output from %s" % (cmd + extra_args))
     return diff
