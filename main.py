# Copyright 2008 Google Inc.
#
# Licensed under the Apache License, Version 2.0 (the "License");
# you may not use this file except in compliance with the License.
# You may obtain a copy of the License at
#
#     http://www.apache.org/licenses/LICENSE-2.0
#
# Unless required by applicable law or agreed to in writing, software
# distributed under the License is distributed on an "AS IS" BASIS,
# WITHOUT WARRANTIES OR CONDITIONS OF ANY KIND, either express or implied.
# See the License for the specific language governing permissions and
# limitations under the License.

"""Main program for Rietveld.

This is also a template for running a Django app under Google App
Engine, especially when using a newer version of Django than provided
in the App Engine standard library.

The site-specific code is all in other files: urls.py, models.py,
views.py, settings.py.
"""

# Standard Python imports.
import os
import sys
import logging

# Log a message each time this module get loaded.
logging.info('Loading %s, app version = %s',
             __name__, os.getenv('CURRENT_VERSION_ID'))

# Declare the Django version we need.
from google.appengine.dist import use_library
use_library('django', '1.0')

# Fail early if we can't import Django 1.x.  Log identifying information.
import django
logging.info('django.__file__ = %r, django.VERSION = %r',
             django.__file__, django.VERSION)
assert django.VERSION[0] >= 1, "This Django version is too old"

# AppEngine imports.
from google.appengine.ext.webapp import util


# Helper to enter the debugger.  This passes in __stdin__ and
# __stdout__, because stdin and stdout are connected to the request
# and response streams.  You must import this from __main__ to use it.
# (I tried to make it universally available via __builtin__, but that
# doesn't seem to work for some reason.)
def BREAKPOINT():
  import pdb
  p = pdb.Pdb(None, sys.__stdin__, sys.__stdout__)
  p.set_trace()


# Custom Django configuration.
<<<<<<< HEAD
# Must set this env var before importing settings.
=======
>>>>>>> 9c9a69e3
os.environ['DJANGO_SETTINGS_MODULE'] = 'settings'
from django.conf import settings
settings._target = None

# Import various parts of Django.
import django.core.handlers.wsgi
import django.core.signals
import django.db
import django.dispatch.dispatcher
import django.forms

# Work-around to avoid warning about django.newforms in djangoforms.
django.newforms = django.forms


def log_exception(*args, **kwds):
  """Django signal handler to log an exception."""
  cls, err = sys.exc_info()[:2]
  logging.exception('Exception in request: %s: %s', cls.__name__, err)


# Log all exceptions detected by Django.
django.core.signals.got_request_exception.connect(log_exception)

# Unregister Django's default rollback event handler.
django.core.signals.got_request_exception.disconnect(
    django.db._rollback_on_exception)


def real_main():
  """Main program."""
  # Create a Django application for WSGI.
  application = django.core.handlers.wsgi.WSGIHandler()
  # Run the WSGI CGI handler with that application.
  util.run_wsgi_app(application)


def profile_main():
  """Main program for profiling."""
  import cProfile
  import pstats
  import StringIO

  prof = cProfile.Profile()
  prof = prof.runctx('real_main()', globals(), locals())
  stream = StringIO.StringIO()
  stats = pstats.Stats(prof, stream=stream)
  # stats.strip_dirs()  # Don't; too many modules are named __init__.py.
  stats.sort_stats('time')  # 'time', 'cumulative' or 'calls'
  stats.print_stats()  # Optional arg: how many to print
  # The rest is optional.
  # stats.print_callees()
  # stats.print_callers()
  print '\n<hr>'
  print '<h1>Profile</h1>'
  print '<pre>'
  print stream.getvalue()[:1000000]
  print '</pre>'

# Set this to profile_main to enable profiling.
main = real_main


if __name__ == '__main__':
  main()<|MERGE_RESOLUTION|>--- conflicted
+++ resolved
@@ -57,10 +57,6 @@
 
 
 # Custom Django configuration.
-<<<<<<< HEAD
-# Must set this env var before importing settings.
-=======
->>>>>>> 9c9a69e3
 os.environ['DJANGO_SETTINGS_MODULE'] = 'settings'
 from django.conf import settings
 settings._target = None
